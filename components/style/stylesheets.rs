/* This Source Code Form is subject to the terms of the Mozilla Public
 * License, v. 2.0. If a copy of the MPL was not distributed with this
 * file, You can obtain one at http://mozilla.org/MPL/2.0/. */

use std::iter::Iterator;
use std::ascii::AsciiExt;
use url::Url;

use encoding::EncodingRef;

use cssparser::{decode_stylesheet_bytes, tokenize, parse_stylesheet_rules, ToCss};
use cssparser::ast::*;
use selectors::{mod, ParserContext};
use properties;
use errors::{ErrorLoggerIterator, log_css_error};
use namespaces::{NamespaceMap, parse_namespace_rule};
use media_queries::{mod, Device, MediaRule};
use font_face::{FontFaceRule, Source, parse_font_face_rule, iter_font_face_rules_inner};
use selector_matching::StylesheetOrigin;


pub struct Stylesheet {
    /// List of rules in the order they were found (important for
    /// cascading order)
    rules: Vec<CSSRule>,
    pub origin: StylesheetOrigin,
}


pub enum CSSRule {
    Style(StyleRule),
    Media(MediaRule),
    FontFace(FontFaceRule),
}


pub struct StyleRule {
    pub selectors: Vec<selectors::Selector>,
    pub declarations: properties::PropertyDeclarationBlock,
}


impl Stylesheet {
    pub fn from_bytes_iter<I: Iterator<Vec<u8>>>(
            mut input: I, base_url: Url, protocol_encoding_label: Option<&str>,
            environment_encoding: Option<EncodingRef>, origin: StylesheetOrigin) -> Stylesheet {
        let mut bytes = vec!();
        // TODO: incremental decoding and tokenization/parsing
        for chunk in input {
            bytes.push_all(chunk.as_slice())
        }
        Stylesheet::from_bytes(bytes.as_slice(), base_url, protocol_encoding_label, environment_encoding, origin)
    }

    pub fn from_bytes(bytes: &[u8],
                      base_url: Url,
                      protocol_encoding_label: Option<&str>,
                      environment_encoding: Option<EncodingRef>,
                      origin: StylesheetOrigin)
                      -> Stylesheet {
        // TODO: bytes.as_slice could be bytes.container_as_bytes()
        let (string, _) = decode_stylesheet_bytes(
            bytes.as_slice(), protocol_encoding_label, environment_encoding);
        Stylesheet::from_str(string.as_slice(), base_url, origin)
    }

    pub fn from_str(css: &str, base_url: Url, origin: StylesheetOrigin) -> Stylesheet {
        static STATE_CHARSET: uint = 1;
        static STATE_IMPORTS: uint = 2;
        static STATE_NAMESPACES: uint = 3;
        static STATE_BODY: uint = 4;

        let parser_context = ParserContext {
            origin: origin,
        };

        let mut state: uint = STATE_CHARSET;

        let mut rules = vec!();
        let mut namespaces = NamespaceMap::new();

        for rule in ErrorLoggerIterator(parse_stylesheet_rules(tokenize(css))) {
            let next_state;  // Unitialized to force each branch to set it.
            match rule {
                Rule::QualifiedRule(rule) => {
                    next_state = STATE_BODY;
                    parse_style_rule(&parser_context, rule, &mut rules, &namespaces, &base_url)
                },
                Rule::AtRule(rule) => {
                    let lower_name = rule.name.as_slice().to_ascii_lower();
                    match lower_name.as_slice() {
                        "charset" => {
                            if state > STATE_CHARSET {
                                log_css_error(rule.location, "@charset must be the first rule")
                            }
                            // Valid @charset rules are just ignored
                            next_state = STATE_IMPORTS;
                        },
                        "import" => {
                            if state > STATE_IMPORTS {
                                next_state = state;
                                log_css_error(rule.location,
                                              "@import must be before any rule but @charset")
                            } else {
                                next_state = STATE_IMPORTS;
                                // TODO: support @import
                                log_css_error(rule.location, "@import is not supported yet")
                            }
                        },
                        "namespace" => {
                            if state > STATE_NAMESPACES {
                                next_state = state;
                                log_css_error(
                                    rule.location,
                                    "@namespace must be before any rule but @charset and @import"
                                )
                            } else {
                                next_state = STATE_NAMESPACES;
                                parse_namespace_rule(rule, &mut namespaces)
                            }
                        },
                        _ => {
                            next_state = STATE_BODY;
                            parse_nested_at_rule(&parser_context,
                                                 lower_name.as_slice(),
                                                 rule,
                                                 &mut rules,
                                                 &namespaces,
                                                 &base_url)
                        },
                    }
                },
            }
            state = next_state;
        }
        Stylesheet {
            rules: rules,
            origin: origin,
        }
    }
}

// lower_name is passed explicitly to avoid computing it twice.
pub fn parse_nested_at_rule(context: &ParserContext,
                            lower_name: &str,
                            rule: AtRule,
                            parent_rules: &mut Vec<CSSRule>,
                            namespaces: &NamespaceMap,
                            base_url: &Url) {
    match lower_name {
        "media" => {
            media_queries::parse_media_rule(context, rule, parent_rules, namespaces, base_url)
        }
        "font-face" => parse_font_face_rule(rule, parent_rules, base_url),
        _ => log_css_error(rule.location,
                           format!("Unsupported at-rule: @{:s}", lower_name).as_slice())
    }
}

pub fn parse_style_rule(context: &ParserContext,
                        rule: QualifiedRule,
                        parent_rules: &mut Vec<CSSRule>,
                        namespaces: &NamespaceMap,
                        base_url: &Url) {
    let QualifiedRule {
        location,
        prelude,
        block
    } = rule;
    // FIXME: avoid doing this for valid selectors
    let serialized = prelude.iter().to_css();
<<<<<<< HEAD
    match selectors::parse_selector_list(prelude.into_iter(), namespaces) {
        Ok(selectors) => parent_rules.push(CSSRule::Style(StyleRule{
=======
    match selectors::parse_selector_list(context, prelude.into_iter(), namespaces) {
        Ok(selectors) => parent_rules.push(CSSStyleRule(StyleRule{
>>>>>>> 905c30d6
            selectors: selectors,
            declarations: properties::parse_property_declaration_list(block.into_iter(), base_url)
        })),
        Err(()) => log_css_error(location, format!(
            "Invalid/unsupported selector: {}", serialized).as_slice()),
    }
}

pub fn iter_style_rules<'a>(rules: &[CSSRule], device: &media_queries::Device,
                            callback: |&StyleRule|) {
    for rule in rules.iter() {
        match *rule {
            CSSRule::Style(ref rule) => callback(rule),
            CSSRule::Media(ref rule) => if rule.media_queries.evaluate(device) {
                iter_style_rules(rule.rules.as_slice(), device, |s| callback(s))
            },
            CSSRule::FontFace(_) => {},
        }
    }
}

pub fn iter_stylesheet_media_rules(stylesheet: &Stylesheet, callback: |&MediaRule|) {
    for rule in stylesheet.rules.iter() {
        match *rule {
            CSSRule::Media(ref rule) => callback(rule),
            _ => {}
        }
    }
}

#[inline]
pub fn iter_stylesheet_style_rules(stylesheet: &Stylesheet, device: &media_queries::Device,
                                   callback: |&StyleRule|) {
    iter_style_rules(stylesheet.rules.as_slice(), device, callback)
}


#[inline]
pub fn iter_font_face_rules(stylesheet: &Stylesheet, device: &Device,
                            callback: |family: &str, source: &Source|) {
    iter_font_face_rules_inner(stylesheet.rules.as_slice(), device, callback)
}<|MERGE_RESOLUTION|>--- conflicted
+++ resolved
@@ -169,13 +169,8 @@
     } = rule;
     // FIXME: avoid doing this for valid selectors
     let serialized = prelude.iter().to_css();
-<<<<<<< HEAD
-    match selectors::parse_selector_list(prelude.into_iter(), namespaces) {
+    match selectors::parse_selector_list(context, prelude.into_iter(), namespaces) {
         Ok(selectors) => parent_rules.push(CSSRule::Style(StyleRule{
-=======
-    match selectors::parse_selector_list(context, prelude.into_iter(), namespaces) {
-        Ok(selectors) => parent_rules.push(CSSStyleRule(StyleRule{
->>>>>>> 905c30d6
             selectors: selectors,
             declarations: properties::parse_property_declaration_list(block.into_iter(), base_url)
         })),
