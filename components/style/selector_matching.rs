--- conflicted
+++ resolved
@@ -14,17 +14,6 @@
 use servo_util::resource_files::read_resource_file;
 use servo_util::smallvec::VecLike;
 use servo_util::sort;
-<<<<<<< HEAD
-use servo_util::str::LengthOrPercentageOrAuto;
-use string_cache::Atom;
-
-use legacy::{IntegerAttribute, LengthAttribute};
-use media_queries::Device;
-use node::{TElement, TElementAttributes, TNode};
-use properties::{PropertyDeclaration, PropertyDeclarationBlock, DeclaredValue};
-use properties::{specified};
-use selectors::*;
-=======
 use string_cache::Atom;
 
 use legacy::PresentationalHintSynthesis;
@@ -44,7 +33,6 @@
 use selectors::{NthOfType, OnlyChild, OnlyOfType, PseudoElement, Root};
 use selectors::{SelectorList, ServoNonzeroBorder, SimpleSelector, Visited};
 use selectors::{get_selector_list_selectors};
->>>>>>> 905c30d6
 use stylesheets::{Stylesheet, iter_stylesheet_media_rules, iter_stylesheet_style_rules};
 
 #[deriving(Clone, PartialEq)]
@@ -507,68 +495,6 @@
 
         shareable
     }
-<<<<<<< HEAD
-
-    /// Synthesizes rules from various HTML attributes (mostly legacy junk from HTML4) that confer
-    /// *presentational hints* as defined in the HTML5 specification. This handles stuff like
-    /// `<body bgcolor>`, `<input size>`, `<td width>`, and so forth.
-    fn synthesize_presentational_hints_for_legacy_attributes<'a,E,N,V>(
-                                                             &self,
-                                                             node: &N,
-                                                             matching_rules_list: &mut V,
-                                                             shareable: &mut bool)
-                                                             where E: TElement<'a> +
-                                                                      TElementAttributes,
-                                                                   N: TNode<'a,E>,
-                                                                   V: VecLike<DeclarationBlock> {
-        let element = node.as_element();
-        match element.get_local_name() {
-            name if *name == atom!("td") => {
-                match element.get_length_attribute(LengthAttribute::Width) {
-                    LengthOrPercentageOrAuto::Auto => {}
-                    LengthOrPercentageOrAuto::Percentage(percentage) => {
-                        let width_value = specified::LengthOrPercentageOrAuto::Percentage(percentage);
-                        matching_rules_list.vec_push(DeclarationBlock::from_declaration(
-                                PropertyDeclaration::WidthDeclaration(DeclaredValue::SpecifiedValue(width_value))));
-                        *shareable = false
-                    }
-                    LengthOrPercentageOrAuto::Length(length) => {
-                        let width_value = specified::LengthOrPercentageOrAuto::Length(specified::Length::Au(length));
-                        matching_rules_list.vec_push(DeclarationBlock::from_declaration(
-                                PropertyDeclaration::WidthDeclaration(DeclaredValue::SpecifiedValue(width_value))));
-                        *shareable = false
-                    }
-                };
-            }
-            name if *name == atom!("input") => {
-                match element.get_integer_attribute(IntegerAttribute::Size) {
-                    Some(value) if value != 0 => {
-                        // Per HTML 4.01 § 17.4, this value is in characters if `type` is `text` or
-                        // `password` and in pixels otherwise.
-                        //
-                        // FIXME(pcwalton): More use of atoms, please!
-                        let value = match element.get_attr(&ns!(""), &atom!("type")) {
-                            Some("text") | Some("password") => {
-                                specified::Length::ServoCharacterWidth(value)
-                            }
-                            _ => specified::Length::Au(Au::from_px(value as int)),
-                        };
-                        matching_rules_list.vec_push(
-                            DeclarationBlock::from_declaration(
-                                PropertyDeclaration::WidthDeclaration(
-                                    DeclaredValue::SpecifiedValue(
-                                        specified::LengthOrPercentageOrAuto::Length(
-                                            value)))));
-                        *shareable = false
-                    }
-                    Some(_) | None => {}
-                }
-            }
-            _ => {}
-        }
-    }
-=======
->>>>>>> 905c30d6
 }
 
 struct PerOriginSelectorMap {
@@ -1095,20 +1021,17 @@
                 matches_generic_nth_child(element, 0, 1, true, true)
         }
 
-<<<<<<< HEAD
         SimpleSelector::Negation(ref negated) => {
-=======
-        ServoNonzeroBorder => {
+            *shareable = false;
+            !negated.iter().all(|s| matches_simple_selector(s, element, shareable))
+        }
+
+        SimpleSelector::ServoNonzeroBorder => {
             *shareable = false;
             let elem = element.as_element();
             elem.has_nonzero_border()
         }
 
-        Negation(ref negated) => {
->>>>>>> 905c30d6
-            *shareable = false;
-            !negated.iter().all(|s| matches_simple_selector(s, element, shareable))
-        },
     }
 }
 
