/* This Source Code Form is subject to the terms of the Mozilla Public
 * License, v. 2.0. If a copy of the MPL was not distributed with this
 * file, You can obtain one at http://mozilla.org/MPL/2.0/. */

use std::{cmp, iter};
use std::ascii::{AsciiExt, OwnedAsciiExt};
use sync::Arc;

use cssparser::ast::*;
use cssparser::{tokenize, parse_nth};

use selector_matching::{StylesheetOrigin, UserAgentOrigin};
use string_cache::{Atom, Namespace};

use namespaces::NamespaceMap;

/// Ambient data used by the parser.
pub struct ParserContext {
    /// The origin of this stylesheet.
    pub origin: StylesheetOrigin,
}

#[deriving(PartialEq, Clone)]
pub struct Selector {
    pub compound_selectors: Arc<CompoundSelector>,
    pub pseudo_element: Option<PseudoElement>,
    pub specificity: u32,
}

#[deriving(Eq, PartialEq, Clone, Hash)]
pub enum PseudoElement {
    Before,
    After,
//    FirstLine,
//    FirstLetter,
}


#[deriving(PartialEq, Clone)]
pub struct CompoundSelector {
    pub simple_selectors: Vec<SimpleSelector>,
    pub next: Option<(Box<CompoundSelector>, Combinator)>,  // c.next is left of c
}

#[deriving(PartialEq, Clone)]
pub enum Combinator {
    Child,  //  >
    Descendant,  // space
    NextSibling,  // +
    LaterSibling,  // ~
}

#[deriving(Eq, PartialEq, Clone, Hash)]
pub enum SimpleSelector {
    IDSelector(Atom),
    ClassSelector(Atom),
    LocalNameSelector(LocalName),
    NamespaceSelector(Namespace),

    // Attribute selectors
    AttrExists(AttrSelector),  // [foo]
    AttrEqual(AttrSelector, String, CaseSensitivity),  // [foo=bar]
    AttrIncludes(AttrSelector, String),  // [foo~=bar]
    AttrDashMatch(AttrSelector, String, String), // [foo|=bar]  Second string is the first + "-"
    AttrPrefixMatch(AttrSelector, String),  // [foo^=bar]
    AttrSubstringMatch(AttrSelector, String),  // [foo*=bar]
    AttrSuffixMatch(AttrSelector, String),  // [foo$=bar]

    // Pseudo-classes
    Negation(Vec<SimpleSelector>),
    AnyLink,
    Link,
    Visited,
    Hover,
    Disabled,
    Enabled,
    Checked,
    FirstChild, LastChild, OnlyChild,
//    Empty,
    Root,
//    Lang(String),
    NthChild(i32, i32),
    NthLastChild(i32, i32),
    NthOfType(i32, i32),
    NthLastOfType(i32, i32),
    FirstOfType,
    LastOfType,
    OnlyOfType,
    ServoNonzeroBorder,
    // ...
}


#[deriving(Eq, PartialEq, Clone, Hash)]
pub enum CaseSensitivity {
    CaseSensitive,  // Selectors spec says language-defined, but HTML says sensitive.
    CaseInsensitive,
}


#[deriving(Eq, PartialEq, Clone, Hash)]
pub struct LocalName {
    pub name: Atom,
    pub lower_name: Atom,
}

#[deriving(Eq, PartialEq, Clone, Hash)]
pub struct AttrSelector {
    pub name: Atom,
    pub lower_name: Atom,
    pub namespace: NamespaceConstraint,
}

#[deriving(Eq, PartialEq, Clone, Hash)]
pub enum NamespaceConstraint {
    Any,
    Specific(Namespace),
}


/// Re-exported to script, but opaque.
pub struct SelectorList {
    selectors: Vec<Selector>
}

/// Public to the style crate, but not re-exported to script
pub fn get_selector_list_selectors<'a>(selector_list: &'a SelectorList) -> &'a [Selector] {
    selector_list.selectors.as_slice()
}


type Iter<I> = iter::Peekable<ComponentValue, I>;

<<<<<<< HEAD
/// Build up a Selector.
/// selector : simple_selector_sequence [ combinator simple_selector_sequence ]* ;
///
/// `Err` means invalid selector.
fn parse_selector<I: Iterator<ComponentValue>>(
                  iter: &mut Iter<I>, namespaces: &NamespaceMap)
                  -> Result<Selector, ()> {
    let (first, mut pseudo_element) = try!(parse_simple_selectors(iter, namespaces));
    let mut compound = CompoundSelector{ simple_selectors: first, next: None };

    while pseudo_element.is_none() {
        let any_whitespace = skip_whitespace(iter);
        let combinator = match iter.peek() {
            None => break,  // EOF
            Some(&Comma) => break,
            Some(&Delim('>')) => { iter.next(); Combinator::Child },
            Some(&Delim('+')) => { iter.next(); Combinator::NextSibling },
            Some(&Delim('~')) => { iter.next(); Combinator::LaterSibling },
            Some(_) => {
                if any_whitespace { Combinator::Descendant }
                else { return Err(()) }
            }
        };
        let (simple_selectors, pseudo) = try!(parse_simple_selectors(iter, namespaces));
        compound = CompoundSelector {
            simple_selectors: simple_selectors,
            next: Some((box compound, combinator))
        };
        pseudo_element = pseudo;
    }
    Ok(Selector {
        specificity: compute_specificity(&compound, &pseudo_element),
        compound_selectors: Arc::new(compound),
        pseudo_element: pseudo_element,
    })
}

=======
>>>>>>> 905c30d6

fn compute_specificity(mut selector: &CompoundSelector,
                       pseudo_element: &Option<PseudoElement>) -> u32 {
    struct Specificity {
        id_selectors: u32,
        class_like_selectors: u32,
        element_selectors: u32,
    }
    let mut specificity = Specificity {
        id_selectors: 0,
        class_like_selectors: 0,
        element_selectors: 0,
    };
    if pseudo_element.is_some() { specificity.element_selectors += 1 }

    simple_selectors_specificity(selector.simple_selectors.as_slice(), &mut specificity);
    loop {
        match selector.next {
            None => break,
            Some((ref next_selector, _)) => {
                selector = &**next_selector;
                simple_selectors_specificity(selector.simple_selectors.as_slice(), &mut specificity)
            }
        }
    }

    fn simple_selectors_specificity(simple_selectors: &[SimpleSelector],
                                    specificity: &mut Specificity) {
        for simple_selector in simple_selectors.iter() {
            match simple_selector {
<<<<<<< HEAD
                &SimpleSelector::LocalNameSelector(..) =>
                    specificity.element_selectors += 1,
                &SimpleSelector::IDSelector(..) =>
                    specificity.id_selectors += 1,
                &SimpleSelector::ClassSelector(..) |
                &SimpleSelector::AttrExists(..) |
                &SimpleSelector::AttrEqual(..) |
                &SimpleSelector::AttrIncludes(..) |
                &SimpleSelector::AttrDashMatch(..) |
                &SimpleSelector::AttrPrefixMatch(..) |
                &SimpleSelector::AttrSubstringMatch(..) |
                &SimpleSelector::AttrSuffixMatch(..) |
                &SimpleSelector::AnyLink | &SimpleSelector::Link |
                &SimpleSelector::Visited | &SimpleSelector::Hover |
                &SimpleSelector::Disabled | &SimpleSelector::Enabled |
                &SimpleSelector::FirstChild | &SimpleSelector::LastChild |
                &SimpleSelector::OnlyChild | &SimpleSelector::Root |
                &SimpleSelector::Checked |
//                &SimpleSelector::Empty | &SimpleSelector::Lang(*) |
                &SimpleSelector::NthChild(..) |
                &SimpleSelector::NthLastChild(..) |
                &SimpleSelector::NthOfType(..) |
                &SimpleSelector::NthLastOfType(..) |
                &SimpleSelector::FirstOfType | &SimpleSelector::LastOfType |
                &SimpleSelector::OnlyOfType =>
                    specificity.class_like_selectors += 1,
                &SimpleSelector::NamespaceSelector(..) => (),
                &SimpleSelector::Negation(ref negated) =>
                    simple_selectors_specificity(negated.as_slice(), specificity),
=======
                &LocalNameSelector(..) => specificity.element_selectors += 1,
                &IDSelector(..) => specificity.id_selectors += 1,
                &ClassSelector(..)
                | &AttrExists(..) | &AttrEqual(..) | &AttrIncludes(..) | &AttrDashMatch(..)
                | &AttrPrefixMatch(..) | &AttrSubstringMatch(..) | &AttrSuffixMatch(..)
                | &AnyLink | &Link | &Visited | &Hover | &Disabled | &Enabled
                | &FirstChild | &LastChild | &OnlyChild | &Root | &Checked
//                | &Empty | &Lang(*)
                | &NthChild(..) | &NthLastChild(..)
                | &NthOfType(..) | &NthLastOfType(..)
                | &FirstOfType | &LastOfType | &OnlyOfType | &ServoNonzeroBorder
                => specificity.class_like_selectors += 1,
                &NamespaceSelector(..) => (),
                &Negation(ref negated)
                => simple_selectors_specificity(negated.as_slice(), specificity),
>>>>>>> 905c30d6
            }
        }
    }

    static MAX_10BIT: u32 = (1u32 << 10) - 1;
    cmp::min(specificity.id_selectors, MAX_10BIT) << 20
    | cmp::min(specificity.class_like_selectors, MAX_10BIT) << 10
    | cmp::min(specificity.element_selectors, MAX_10BIT)
}


<<<<<<< HEAD
/// simple_selector_sequence
/// : [ type_selector | universal ] [ HASH | class | attrib | pseudo | negation ]*
/// | [ HASH | class | attrib | pseudo | negation ]+
///
/// `Err(())` means invalid selector
fn parse_simple_selectors<I: Iterator<ComponentValue>>(
                          iter: &mut Iter<I>, namespaces: &NamespaceMap)
                          -> Result<(Vec<SimpleSelector>, Option<PseudoElement>), ()> {
    let mut empty = true;
    let mut simple_selectors = match try!(parse_type_selector(iter, namespaces)) {
        None => vec![],
        Some(s) => { empty = false; s }
    };

    let mut pseudo_element = None;
    loop {
        match try!(parse_one_simple_selector(iter, namespaces, /* inside_negation = */ false)) {
            None => break,
            Some(SimpleSelectorParseResult::SimpleSelector(s)) => { simple_selectors.push(s); empty = false },
            Some(SimpleSelectorParseResult::PseudoElement(p)) => { pseudo_element = Some(p); empty = false; break },
        }
    }
    if empty { Err(()) }  // An empty selector is invalid
    else { Ok((simple_selectors, pseudo_element)) }
}

=======
>>>>>>> 905c30d6

/// * `Err(())`: Invalid selector, abort
/// * `Ok(None)`: Not a type selector, could be something else. `iter` was not consumed.
/// * `Ok(Some(vec))`: Length 0 (`*|*`), 1 (`*|E` or `ns|*`) or 2 (`|E` or `ns|E`)
fn parse_type_selector<I: Iterator<ComponentValue>>(
                       iter: &mut Iter<I>, namespaces: &NamespaceMap)
                       -> Result<Option<Vec<SimpleSelector>>, ()> {
    skip_whitespace(iter);
    match try!(parse_qualified_name(iter, /* in_attr_selector = */ false, namespaces)) {
        None => Ok(None),
        Some((namespace, local_name)) => {
            let mut simple_selectors = vec!();
            match namespace {
                NamespaceConstraint::Specific(ns) => {
                    simple_selectors.push(SimpleSelector::NamespaceSelector(ns))
                },
                NamespaceConstraint::Any => (),
            }
            match local_name {
                Some(name) => {
                    simple_selectors.push(SimpleSelector::LocalNameSelector(LocalName {
                        name: Atom::from_slice(name.as_slice()),
                        lower_name: Atom::from_slice(name.into_ascii_lower().as_slice())
                    }))
                }
                None => (),
            }
            Ok(Some(simple_selectors))
        }
    }
}


enum SimpleSelectorParseResult {
    SimpleSelector(SimpleSelector),
    PseudoElement(PseudoElement),
}

<<<<<<< HEAD
/// Parse a simple selector other than a type selector.
///
/// * `Err(())`: Invalid selector, abort
/// * `Ok(None)`: Not a simple selector, could be something else. `iter` was not consumed.
/// * `Ok(Some(_))`: Parsed a simple selector or pseudo-element
fn parse_one_simple_selector<I: Iterator<ComponentValue>>(
                             iter: &mut Iter<I>, namespaces: &NamespaceMap, inside_negation: bool)
                             -> Result<Option<SimpleSelectorParseResult>, ()> {
    match iter.peek() {
        Some(&IDHash(_)) => match iter.next() {
            Some(IDHash(id)) => Ok(Some(SimpleSelectorParseResult::SimpleSelector(
                SimpleSelector::IDSelector(Atom::from_slice(id.as_slice()))))),
            _ => panic!("Implementation error, this should not happen."),
        },
        Some(&Delim('.')) => {
            iter.next();
            match iter.next() {
                Some(Ident(class)) => Ok(Some(SimpleSelectorParseResult::SimpleSelector(
                    SimpleSelector::ClassSelector(Atom::from_slice(class.as_slice()))))),
                _ => Err(()),
            }
        }
        Some(&SquareBracketBlock(_)) => match iter.next() {
            Some(SquareBracketBlock(content))
            => Ok(Some(SimpleSelectorParseResult::SimpleSelector(try!(parse_attribute_selector(content, namespaces))))),
            _ => panic!("Implementation error, this should not happen."),
        },
        Some(&Colon) => {
            iter.next();
            match iter.next() {
                Some(Ident(name)) => match parse_simple_pseudo_class(name.as_slice()) {
                    Err(()) => {
                        match name.as_slice().to_ascii_lower().as_slice() {
                            // Supported CSS 2.1 pseudo-elements only.
                            // ** Do not add to this list! **
                            "before" =>
                                Ok(Some(SimpleSelectorParseResult::PseudoElement(
                                    PseudoElement::Before))),
                            "after" =>
                                Ok(Some(SimpleSelectorParseResult::PseudoElement(
                                    PseudoElement::After))),
//                            "first-line" => SimpleSelectorParseResult::PseudoElement(PseudoElement::FirstLine),
//                            "first-letter" => SimpleSelectorParseResult::PseudoElement(PseudoElement::FirstLetter),
                            _ => Err(())
                        }
                    },
                    Ok(result) => Ok(Some(SimpleSelectorParseResult::SimpleSelector(result))),
                },
                Some(Function(name, arguments))
                => Ok(Some(SimpleSelectorParseResult::SimpleSelector(try!(parse_functional_pseudo_class(
                        name, arguments, namespaces, inside_negation))))),
                Some(Colon) => {
                    match iter.next() {
                        Some(Ident(name))
                        => Ok(Some(SimpleSelectorParseResult::PseudoElement(try!(parse_pseudo_element(name))))),
                        _ => Err(()),
                    }
                }
                _ => Err(()),
            }
        }
        _ => Ok(None),
    }
}

=======
>>>>>>> 905c30d6

/// * `Err(())`: Invalid selector, abort
/// * `Ok(None)`: Not a simple selector, could be something else. `iter` was not consumed.
/// * `Ok(Some((namespace, local_name)))`: `None` for the local name means a `*` universal selector
fn parse_qualified_name<I: Iterator<ComponentValue>>(
                        iter: &mut Iter<I>, in_attr_selector: bool, namespaces: &NamespaceMap)
                        -> Result<Option<(NamespaceConstraint, Option<String>)>, ()> {
    let default_namespace = |local_name| {
        let namespace = match namespaces.default {
            Some(ref ns) => NamespaceConstraint::Specific(ns.clone()),
            None => NamespaceConstraint::Any,
        };
        Ok(Some((namespace, local_name)))
    };

    let explicit_namespace = |iter: &mut Iter<I>, namespace| {
        assert!(iter.next() == Some(Delim('|')),
                "Implementation error, this should not happen.");
        match iter.peek() {
            Some(&Delim('*')) if !in_attr_selector => {
                iter.next();
                Ok(Some((namespace, None)))
            },
            Some(&Ident(_)) => {
                let local_name = get_next_ident(iter);
                Ok(Some((namespace, Some(local_name))))
            },
            _ => Err(()),
        }
    };

    match iter.peek() {
        Some(&Ident(_)) => {
            let value = get_next_ident(iter);
            match iter.peek() {
                Some(&Delim('|')) => {
                    let namespace = match namespaces.prefix_map.get(&value) {
                        None => return Err(()),  // Undeclared namespace prefix
                        Some(ref ns) => (*ns).clone(),
                    };
                    explicit_namespace(iter, NamespaceConstraint::Specific(namespace))
                },
                _ if in_attr_selector => Ok(Some(
                    (NamespaceConstraint::Specific(ns!("")), Some(value)))),
                _ => default_namespace(Some(value)),
            }
        },
        Some(&Delim('*')) => {
            iter.next();  // Consume '*'
            match iter.peek() {
                Some(&Delim('|')) => explicit_namespace(iter, NamespaceConstraint::Any),
                _ => {
                    if !in_attr_selector { default_namespace(None) }
                    else { Err(()) }
                },
            }
        },
        Some(&Delim('|')) => explicit_namespace(iter, NamespaceConstraint::Specific(ns!(""))),
        _ => Ok(None),
    }
}


fn parse_attribute_selector(content: Vec<ComponentValue>, namespaces: &NamespaceMap)
                            -> Result<SimpleSelector, ()> {
    let iter = &mut content.into_iter().peekable();
    let attr = match try!(parse_qualified_name(iter, /* in_attr_selector = */ true, namespaces)) {
        None => return Err(()),
        Some((_, None)) => panic!("Implementation error, this should not happen."),
        Some((namespace, Some(local_name))) => AttrSelector {
            namespace: namespace,
            lower_name: Atom::from_slice(local_name.as_slice().to_ascii_lower().as_slice()),
            name: Atom::from_slice(local_name.as_slice()),
        },
    };
    skip_whitespace(iter);
    // TODO: deal with empty value or value containing whitespace (see spec)
    let result = match iter.next() {
        // [foo]
        None => SimpleSelector::AttrExists(attr),

        // [foo=bar]
        Some(Delim('=')) =>
            SimpleSelector::AttrEqual(attr, try!(parse_attribute_value(iter)),
                                      try!(parse_attribute_flags(iter))),

        // [foo~=bar]
        Some(IncludeMatch) =>
            SimpleSelector::AttrIncludes(attr, try!(parse_attribute_value(iter))),

        // [foo|=bar]
        Some(DashMatch) => {
            let value = try!(parse_attribute_value(iter));
            let dashing_value = format!("{}-", value);
            SimpleSelector::AttrDashMatch(attr, value, dashing_value)
        },

        // [foo^=bar]
        Some(PrefixMatch) =>
            SimpleSelector::AttrPrefixMatch(attr, try!(parse_attribute_value(iter))),

        // [foo*=bar]
        Some(SubstringMatch) =>
            SimpleSelector::AttrSubstringMatch(attr, try!(parse_attribute_value(iter))),

        // [foo$=bar]
        Some(SuffixMatch) =>
            SimpleSelector::AttrSuffixMatch(attr, try!(parse_attribute_value(iter))),

        _ => return Err(())
    };
    skip_whitespace(iter);
    if iter.next().is_none() { Ok(result) } else { Err(()) }
}


fn parse_attribute_value<I: Iterator<ComponentValue>>(iter: &mut Iter<I>) -> Result<String, ()> {
    skip_whitespace(iter);
    match iter.next() {
        Some(Ident(value)) | Some(QuotedString(value)) => Ok(value),
        _ => Err(())
    }
}


fn parse_attribute_flags<I: Iterator<ComponentValue>>(iter: &mut Iter<I>)
                         -> Result<CaseSensitivity, ()> {
    skip_whitespace(iter);
    match iter.next() {
        None => Ok(CaseSensitivity::CaseSensitive),
        Some(Ident(ref value)) if value.as_slice().eq_ignore_ascii_case("i")
        => Ok(CaseSensitivity::CaseInsensitive),
        _ => Err(())
    }
}

pub fn parse_selector_list_from_str(context: &ParserContext, input: &str)
                                    -> Result<SelectorList,()> {
    let namespaces = NamespaceMap::new();
    let iter = tokenize(input).map(|(token, _)| token);
    parse_selector_list(context, iter, &namespaces).map(|s| SelectorList { selectors: s })
}

/// Parse a comma-separated list of Selectors.
/// aka Selector Group in http://www.w3.org/TR/css3-selectors/#grouping
///
/// Return the Selectors or None if there is an invalid selector.
pub fn parse_selector_list<I>(context: &ParserContext, iter: I, namespaces: &NamespaceMap)
                              -> Result<Vec<Selector>,()>
                              where I: Iterator<ComponentValue> {
    let iter = &mut iter.peekable();
    let mut results = vec![try!(parse_selector(context, iter, namespaces))];

    loop {
        skip_whitespace(iter);
        match iter.peek() {
            None => break,  // EOF
            Some(&Comma) => {
                iter.next();
            }
            _ => return Err(()),
        }
        results.push(try!(parse_selector(context, iter, namespaces)));
    }
    Ok(results)
}
/// Build up a Selector.
/// selector : simple_selector_sequence [ combinator simple_selector_sequence ]* ;
///
/// `Err` means invalid selector.
fn parse_selector<I>(context: &ParserContext, iter: &mut Iter<I>, namespaces: &NamespaceMap)
                     -> Result<Selector,()>
                     where I: Iterator<ComponentValue> {
    let (first, mut pseudo_element) = try!(parse_simple_selectors(context, iter, namespaces));
    let mut compound = CompoundSelector{ simple_selectors: first, next: None };

    while pseudo_element.is_none() {
        let any_whitespace = skip_whitespace(iter);
        let combinator = match iter.peek() {
            None => break,  // EOF
            Some(&Comma) => break,
            Some(&Delim('>')) => { iter.next(); Child },
            Some(&Delim('+')) => { iter.next(); NextSibling },
            Some(&Delim('~')) => { iter.next(); LaterSibling },
            Some(_) => {
                if any_whitespace { Descendant }
                else { return Err(()) }
            }
        };
        let (simple_selectors, pseudo) = try!(parse_simple_selectors(context, iter, namespaces));
        compound = CompoundSelector {
            simple_selectors: simple_selectors,
            next: Some((box compound, combinator))
        };
        pseudo_element = pseudo;
    }
    Ok(Selector {
        specificity: compute_specificity(&compound, &pseudo_element),
        compound_selectors: Arc::new(compound),
        pseudo_element: pseudo_element,
    })
}

/// Level 3: Parse **one** simple_selector
fn parse_negation(context: &ParserContext,
                  arguments: Vec<ComponentValue>,
                  namespaces: &NamespaceMap)
                  -> Result<SimpleSelector,()> {
    let iter = &mut arguments.into_iter().peekable();
    match try!(parse_type_selector(iter, namespaces)) {
        Some(type_selector) => Ok(Negation(type_selector)),
        None => {
            match try!(parse_one_simple_selector(context,
                                                 iter,
                                                 namespaces,
                                                 /* inside_negation = */ true)) {
                Some(SimpleSelectorResult(simple_selector)) => {
                    Ok(Negation(vec![simple_selector]))
                }
                _ => Err(())
            }
        },
    }
}

/// simple_selector_sequence
/// : [ type_selector | universal ] [ HASH | class | attrib | pseudo | negation ]*
/// | [ HASH | class | attrib | pseudo | negation ]+
///
/// `Err(())` means invalid selector
fn parse_simple_selectors<I>(context: &ParserContext,
                             iter: &mut Iter<I>,
                             namespaces: &NamespaceMap)
                             -> Result<(Vec<SimpleSelector>, Option<PseudoElement>),()>
                             where I: Iterator<ComponentValue> {
    let mut empty = true;
    let mut simple_selectors = match try!(parse_type_selector(iter, namespaces)) {
        None => vec![],
        Some(s) => { empty = false; s }
    };

    let mut pseudo_element = None;
    loop {
        match try!(parse_one_simple_selector(context,
                                             iter,
                                             namespaces,
                                             /* inside_negation = */ false)) {
            None => break,
            Some(SimpleSelectorResult(s)) => { simple_selectors.push(s); empty = false },
            Some(PseudoElementResult(p)) => { pseudo_element = Some(p); empty = false; break },
        }
    }
    if empty {
        // An empty selector is invalid.
        Err(())
    } else {
        Ok((simple_selectors, pseudo_element))
    }
}

fn parse_functional_pseudo_class(context: &ParserContext,
                                 name: String,
                                 arguments: Vec<ComponentValue>,
                                 namespaces: &NamespaceMap,
                                 inside_negation: bool)
                                 -> Result<SimpleSelector,()> {
    match name.as_slice().to_ascii_lower().as_slice() {
//        "lang" => parse_lang(arguments),
        "nth-child"        => parse_nth(arguments.as_slice()).map(|(a, b)| NthChild(a, b)),
        "nth-last-child"   => parse_nth(arguments.as_slice()).map(|(a, b)| NthLastChild(a, b)),
        "nth-of-type"      => parse_nth(arguments.as_slice()).map(|(a, b)| NthOfType(a, b)),
        "nth-last-of-type" => parse_nth(arguments.as_slice()).map(|(a, b)| NthLastOfType(a, b)),
        "not" => {
            if inside_negation {
                Err(())
            } else {
                parse_negation(context, arguments, namespaces)
            }
        }
        _ => Err(())
    }
}

/// Parse a simple selector other than a type selector.
///
/// * `Err(())`: Invalid selector, abort
/// * `Ok(None)`: Not a simple selector, could be something else. `iter` was not consumed.
/// * `Ok(Some(_))`: Parsed a simple selector or pseudo-element
fn parse_one_simple_selector<I>(context: &ParserContext,
                                iter: &mut Iter<I>,
                                namespaces: &NamespaceMap,
                                inside_negation: bool)
                                -> Result<Option<SimpleSelectorParseResult>,()>
                                where I: Iterator<ComponentValue> {
    match iter.peek() {
        Some(&IDHash(_)) => match iter.next() {
            Some(IDHash(id)) => Ok(Some(SimpleSelectorResult(
                IDSelector(Atom::from_slice(id.as_slice()))))),
            _ => panic!("Implementation error, this should not happen."),
        },
        Some(&Delim('.')) => {
            iter.next();
            match iter.next() {
                Some(Ident(class)) => Ok(Some(SimpleSelectorResult(
                    ClassSelector(Atom::from_slice(class.as_slice()))))),
                _ => Err(()),
            }
        }
        Some(&SquareBracketBlock(_)) => match iter.next() {
            Some(SquareBracketBlock(content))
            => Ok(Some(SimpleSelectorResult(try!(parse_attribute_selector(content, namespaces))))),
            _ => panic!("Implementation error, this should not happen."),
        },
        Some(&Colon) => {
            iter.next();
            match iter.next() {
                Some(Ident(name)) => match parse_simple_pseudo_class(context, name.as_slice()) {
                    Err(()) => {
                        match name.as_slice().to_ascii_lower().as_slice() {
                            // Supported CSS 2.1 pseudo-elements only.
                            // ** Do not add to this list! **
                            "before" => Ok(Some(PseudoElementResult(Before))),
                            "after" => Ok(Some(PseudoElementResult(After))),
//                            "first-line" => PseudoElementResult(FirstLine),
//                            "first-letter" => PseudoElementResult(FirstLetter),
                            _ => Err(())
                        }
                    },
                    Ok(result) => Ok(Some(SimpleSelectorResult(result))),
                },
                Some(Function(name, arguments))
                => {
                    Ok(Some(SimpleSelectorResult(try!(parse_functional_pseudo_class(
                                        context,
                                        name,
                                        arguments,
                                        namespaces,
                                        inside_negation)))))
                }
                Some(Colon) => {
                    match iter.next() {
                        Some(Ident(name))
                        => Ok(Some(PseudoElementResult(try!(parse_pseudo_element(name))))),
                        _ => Err(()),
                    }
                }
                _ => Err(()),
            }
        }
        _ => Ok(None),
    }
}

fn parse_simple_pseudo_class(context: &ParserContext, name: &str) -> Result<SimpleSelector,()> {
    match name.to_ascii_lower().as_slice() {
<<<<<<< HEAD
        "any-link" => Ok(SimpleSelector::AnyLink),
        "link" => Ok(SimpleSelector::Link),
        "visited" => Ok(SimpleSelector::Visited),
        "hover" => Ok(SimpleSelector::Hover),
        "disabled" => Ok(SimpleSelector::Disabled),
        "enabled" => Ok(SimpleSelector::Enabled),
        "checked" => Ok(SimpleSelector::Checked),
        "first-child" => Ok(SimpleSelector::FirstChild),
        "last-child"  => Ok(SimpleSelector::LastChild),
        "only-child"  => Ok(SimpleSelector::OnlyChild),
        "root" => Ok(SimpleSelector::Root),
        "first-of-type" => Ok(SimpleSelector::FirstOfType),
        "last-of-type"  => Ok(SimpleSelector::LastOfType),
        "only-of-type"  => Ok(SimpleSelector::OnlyOfType),
//        "empty" => Ok(Empty),
        _ => Err(())
    }
}


fn parse_functional_pseudo_class(name: String, arguments: Vec<ComponentValue>,
                                 namespaces: &NamespaceMap, inside_negation: bool)
                                 -> Result<SimpleSelector, ()> {
    match name.as_slice().to_ascii_lower().as_slice() {
//        "lang" => parse_lang(arguments),
        "nth-child"        => parse_nth(arguments.as_slice()).map(|(a, b)| SimpleSelector::NthChild(a, b)),
        "nth-last-child"   => parse_nth(arguments.as_slice()).map(|(a, b)| SimpleSelector::NthLastChild(a, b)),
        "nth-of-type"      => parse_nth(arguments.as_slice()).map(|(a, b)| SimpleSelector::NthOfType(a, b)),
        "nth-last-of-type" => parse_nth(arguments.as_slice()).map(|(a, b)| SimpleSelector::NthLastOfType(a, b)),
        "not" => if inside_negation { Err(()) } else { parse_negation(arguments, namespaces) },
=======
        "any-link" => Ok(AnyLink),
        "link" => Ok(Link),
        "visited" => Ok(Visited),
        "hover" => Ok(Hover),
        "disabled" => Ok(Disabled),
        "enabled" => Ok(Enabled),
        "checked" => Ok(Checked),
        "first-child" => Ok(FirstChild),
        "last-child"  => Ok(LastChild),
        "only-child"  => Ok(OnlyChild),
        "root" => Ok(Root),
        "first-of-type" => Ok(FirstOfType),
        "last-of-type"  => Ok(LastOfType),
        "only-of-type"  => Ok(OnlyOfType),
        "-servo-nonzero-border" if context.origin == UserAgentOrigin => Ok(ServoNonzeroBorder),
//      "empty" => Ok(Empty),
>>>>>>> 905c30d6
        _ => Err(())
    }
}

fn parse_pseudo_element(name: String) -> Result<PseudoElement, ()> {
    match name.as_slice().to_ascii_lower().as_slice() {
        // All supported pseudo-elements
        "before" => Ok(PseudoElement::Before),
        "after" => Ok(PseudoElement::After),
//        "first-line" => Some(FirstLine),
//        "first-letter" => Some(FirstLetter),
        _ => Err(())
    }
}


//fn parse_lang(arguments: vec!(ComponentValue)) -> Result<SimpleSelector, ()> {
//    let mut iter = arguments.move_skip_whitespace();
//    match iter.next() {
//        Some(Ident(value)) => {
//            if "" == value || iter.next().is_some() { None }
//            else { Ok(Lang(value)) }
//        },
//        _ => Err(()),
//    }
//}


<<<<<<< HEAD
/// Level 3: Parse **one** simple_selector
fn parse_negation(arguments: Vec<ComponentValue>, namespaces: &NamespaceMap)
                  -> Result<SimpleSelector, ()> {
    let iter = &mut arguments.into_iter().peekable();
    match try!(parse_type_selector(iter, namespaces)) {
        Some(type_selector) => Ok(SimpleSelector::Negation(type_selector)),
        None => {
            match try!(parse_one_simple_selector(iter, namespaces, /* inside_negation = */ true)) {
                Some(SimpleSelectorParseResult::SimpleSelector(simple_selector)) =>
                    Ok(SimpleSelector::Negation(vec![simple_selector])),
                _ => Err(())
            }
        },
    }
}

=======
>>>>>>> 905c30d6

/// Assuming the next token is an ident, consume it and return its value
#[inline]
fn get_next_ident<I: Iterator<ComponentValue>>(iter: &mut Iter<I>) -> String {
    match iter.next() {
        Some(Ident(value)) => value,
        _ => panic!("Implementation error, this should not happen."),
    }
}


#[inline]
fn skip_whitespace<I: Iterator<ComponentValue>>(iter: &mut Iter<I>) -> bool {
    let mut any_whitespace = false;
    loop {
        if iter.peek() != Some(&WhiteSpace) { return any_whitespace }
        any_whitespace = true;
        iter.next();
    }
}


#[cfg(test)]
mod tests {
    use sync::Arc;
    use cssparser;
    use namespaces::NamespaceMap;
    use selector_matching::AuthorOrigin;
    use string_cache::Atom;
    use super::*;
    use super::SimpleSelector::*;
    use super::PseudoElement::*;

    fn parse(input: &str) -> Result<Vec<Selector>, ()> {
        parse_ns(input, &NamespaceMap::new())
    }

    fn parse_ns(input: &str, namespaces: &NamespaceMap) -> Result<Vec<Selector>, ()> {
        let context = ParserContext {
            origin: AuthorOrigin,
        };
        parse_selector_list(&context, cssparser::tokenize(input).map(|(v, _)| v), namespaces)
    }

    fn specificity(a: u32, b: u32, c: u32) -> u32 {
        a << 20 | b << 10 | c
    }

    #[test]
    fn test_parsing() {
        assert!(parse("") == Err(()))
        assert!(parse("EeÉ") == Ok(vec!(Selector {
            compound_selectors: Arc::new(CompoundSelector {
                simple_selectors: vec!(SimpleSelector::LocalNameSelector(LocalName {
                    name: Atom::from_slice("EeÉ"),
                    lower_name: Atom::from_slice("eeÉ") })),
                next: None,
            }),
            pseudo_element: None,
            specificity: specificity(0, 0, 1),
        })))
        assert!(parse(".foo") == Ok(vec!(Selector {
            compound_selectors: Arc::new(CompoundSelector {
                simple_selectors: vec!(SimpleSelector::ClassSelector(Atom::from_slice("foo"))),
                next: None,
            }),
            pseudo_element: None,
            specificity: specificity(0, 1, 0),
        })))
        assert!(parse("#bar") == Ok(vec!(Selector {
            compound_selectors: Arc::new(CompoundSelector {
                simple_selectors: vec!(SimpleSelector::IDSelector(Atom::from_slice("bar"))),
                next: None,
            }),
            pseudo_element: None,
            specificity: specificity(1, 0, 0),
        })))
        assert!(parse("e.foo#bar") == Ok(vec!(Selector {
            compound_selectors: Arc::new(CompoundSelector {
                simple_selectors: vec!(SimpleSelector::LocalNameSelector(LocalName {
                                            name: Atom::from_slice("e"),
                                            lower_name: Atom::from_slice("e") }),
                                       SimpleSelector::ClassSelector(Atom::from_slice("foo")),
                                       SimpleSelector::IDSelector(Atom::from_slice("bar"))),
                next: None,
            }),
            pseudo_element: None,
            specificity: specificity(1, 1, 1),
        })))
        assert!(parse("e.foo #bar") == Ok(vec!(Selector {
            compound_selectors: Arc::new(CompoundSelector {
                simple_selectors: vec!(IDSelector(Atom::from_slice("bar"))),
                next: Some((box CompoundSelector {
                    simple_selectors: vec!(SimpleSelector::LocalNameSelector(LocalName {
                                                name: Atom::from_slice("e"),
                                                lower_name: Atom::from_slice("e") }),
                                           SimpleSelector::ClassSelector(Atom::from_slice("foo"))),
                    next: None,
                }, Combinator::Descendant)),
            }),
            pseudo_element: None,
            specificity: specificity(1, 1, 1),
        })))
        // Default namespace does not apply to attribute selectors
        // https://github.com/mozilla/servo/pull/1652
        let mut namespaces = NamespaceMap::new();
        assert!(parse_ns("[Foo]", &namespaces) == Ok(vec!(Selector {
            compound_selectors: Arc::new(CompoundSelector {
                simple_selectors: vec!(AttrExists(AttrSelector {
                    name: Atom::from_slice("Foo"),
                    lower_name: Atom::from_slice("foo"),
                    namespace: NamespaceConstraint::Specific(ns!("")),
                })),
                next: None,
            }),
            pseudo_element: None,
            specificity: specificity(0, 1, 0),
        })))
        // Default namespace does not apply to attribute selectors
        // https://github.com/mozilla/servo/pull/1652
        namespaces.default = Some(ns!(MathML));
        assert!(parse_ns("[Foo]", &namespaces) == Ok(vec!(Selector {
            compound_selectors: Arc::new(CompoundSelector {
                simple_selectors: vec!(AttrExists(AttrSelector {
                    name: Atom::from_slice("Foo"),
                    lower_name: Atom::from_slice("foo"),
                    namespace: NamespaceConstraint::Specific(ns!("")),
                })),
                next: None,
            }),
            pseudo_element: None,
            specificity: specificity(0, 1, 0),
        })))
        // Default namespace does apply to type selectors
        assert!(parse_ns("e", &namespaces) == Ok(vec!(Selector {
            compound_selectors: Arc::new(CompoundSelector {
                simple_selectors: vec!(
                    NamespaceSelector(ns!(MathML)),
                    LocalNameSelector(LocalName {
                        name: Atom::from_slice("e"),
                        lower_name: Atom::from_slice("e") }),
                ),
                next: None,
            }),
            pseudo_element: None,
            specificity: specificity(0, 0, 1),
        })))
        // https://github.com/mozilla/servo/issues/1723
        assert!(parse("::before") == Ok(vec!(Selector {
            compound_selectors: Arc::new(CompoundSelector {
                simple_selectors: vec!(),
                next: None,
            }),
            pseudo_element: Some(Before),
            specificity: specificity(0, 0, 1),
        })))
        assert!(parse("div :after") == Ok(vec!(Selector {
            compound_selectors: Arc::new(CompoundSelector {
                simple_selectors: vec!(),
                next: Some((box CompoundSelector {
                    simple_selectors: vec!(LocalNameSelector(LocalName {
                        name: atom!("div"),
                        lower_name: atom!("div") })),
                    next: None,
                }, Combinator::Descendant)),
            }),
            pseudo_element: Some(After),
            specificity: specificity(0, 0, 2),
        })))
    }
}<|MERGE_RESOLUTION|>--- conflicted
+++ resolved
@@ -131,47 +131,6 @@
 
 type Iter<I> = iter::Peekable<ComponentValue, I>;
 
-<<<<<<< HEAD
-/// Build up a Selector.
-/// selector : simple_selector_sequence [ combinator simple_selector_sequence ]* ;
-///
-/// `Err` means invalid selector.
-fn parse_selector<I: Iterator<ComponentValue>>(
-                  iter: &mut Iter<I>, namespaces: &NamespaceMap)
-                  -> Result<Selector, ()> {
-    let (first, mut pseudo_element) = try!(parse_simple_selectors(iter, namespaces));
-    let mut compound = CompoundSelector{ simple_selectors: first, next: None };
-
-    while pseudo_element.is_none() {
-        let any_whitespace = skip_whitespace(iter);
-        let combinator = match iter.peek() {
-            None => break,  // EOF
-            Some(&Comma) => break,
-            Some(&Delim('>')) => { iter.next(); Combinator::Child },
-            Some(&Delim('+')) => { iter.next(); Combinator::NextSibling },
-            Some(&Delim('~')) => { iter.next(); Combinator::LaterSibling },
-            Some(_) => {
-                if any_whitespace { Combinator::Descendant }
-                else { return Err(()) }
-            }
-        };
-        let (simple_selectors, pseudo) = try!(parse_simple_selectors(iter, namespaces));
-        compound = CompoundSelector {
-            simple_selectors: simple_selectors,
-            next: Some((box compound, combinator))
-        };
-        pseudo_element = pseudo;
-    }
-    Ok(Selector {
-        specificity: compute_specificity(&compound, &pseudo_element),
-        compound_selectors: Arc::new(compound),
-        pseudo_element: pseudo_element,
-    })
-}
-
-=======
->>>>>>> 905c30d6
-
 fn compute_specificity(mut selector: &CompoundSelector,
                        pseudo_element: &Option<PseudoElement>) -> u32 {
     struct Specificity {
@@ -201,7 +160,6 @@
                                     specificity: &mut Specificity) {
         for simple_selector in simple_selectors.iter() {
             match simple_selector {
-<<<<<<< HEAD
                 &SimpleSelector::LocalNameSelector(..) =>
                     specificity.element_selectors += 1,
                 &SimpleSelector::IDSelector(..) =>
@@ -231,23 +189,6 @@
                 &SimpleSelector::NamespaceSelector(..) => (),
                 &SimpleSelector::Negation(ref negated) =>
                     simple_selectors_specificity(negated.as_slice(), specificity),
-=======
-                &LocalNameSelector(..) => specificity.element_selectors += 1,
-                &IDSelector(..) => specificity.id_selectors += 1,
-                &ClassSelector(..)
-                | &AttrExists(..) | &AttrEqual(..) | &AttrIncludes(..) | &AttrDashMatch(..)
-                | &AttrPrefixMatch(..) | &AttrSubstringMatch(..) | &AttrSuffixMatch(..)
-                | &AnyLink | &Link | &Visited | &Hover | &Disabled | &Enabled
-                | &FirstChild | &LastChild | &OnlyChild | &Root | &Checked
-//                | &Empty | &Lang(*)
-                | &NthChild(..) | &NthLastChild(..)
-                | &NthOfType(..) | &NthLastOfType(..)
-                | &FirstOfType | &LastOfType | &OnlyOfType | &ServoNonzeroBorder
-                => specificity.class_like_selectors += 1,
-                &NamespaceSelector(..) => (),
-                &Negation(ref negated)
-                => simple_selectors_specificity(negated.as_slice(), specificity),
->>>>>>> 905c30d6
             }
         }
     }
@@ -258,36 +199,6 @@
     | cmp::min(specificity.element_selectors, MAX_10BIT)
 }
 
-
-<<<<<<< HEAD
-/// simple_selector_sequence
-/// : [ type_selector | universal ] [ HASH | class | attrib | pseudo | negation ]*
-/// | [ HASH | class | attrib | pseudo | negation ]+
-///
-/// `Err(())` means invalid selector
-fn parse_simple_selectors<I: Iterator<ComponentValue>>(
-                          iter: &mut Iter<I>, namespaces: &NamespaceMap)
-                          -> Result<(Vec<SimpleSelector>, Option<PseudoElement>), ()> {
-    let mut empty = true;
-    let mut simple_selectors = match try!(parse_type_selector(iter, namespaces)) {
-        None => vec![],
-        Some(s) => { empty = false; s }
-    };
-
-    let mut pseudo_element = None;
-    loop {
-        match try!(parse_one_simple_selector(iter, namespaces, /* inside_negation = */ false)) {
-            None => break,
-            Some(SimpleSelectorParseResult::SimpleSelector(s)) => { simple_selectors.push(s); empty = false },
-            Some(SimpleSelectorParseResult::PseudoElement(p)) => { pseudo_element = Some(p); empty = false; break },
-        }
-    }
-    if empty { Err(()) }  // An empty selector is invalid
-    else { Ok((simple_selectors, pseudo_element)) }
-}
-
-=======
->>>>>>> 905c30d6
 
 /// * `Err(())`: Invalid selector, abort
 /// * `Ok(None)`: Not a type selector, could be something else. `iter` was not consumed.
@@ -325,75 +236,6 @@
     SimpleSelector(SimpleSelector),
     PseudoElement(PseudoElement),
 }
-
-<<<<<<< HEAD
-/// Parse a simple selector other than a type selector.
-///
-/// * `Err(())`: Invalid selector, abort
-/// * `Ok(None)`: Not a simple selector, could be something else. `iter` was not consumed.
-/// * `Ok(Some(_))`: Parsed a simple selector or pseudo-element
-fn parse_one_simple_selector<I: Iterator<ComponentValue>>(
-                             iter: &mut Iter<I>, namespaces: &NamespaceMap, inside_negation: bool)
-                             -> Result<Option<SimpleSelectorParseResult>, ()> {
-    match iter.peek() {
-        Some(&IDHash(_)) => match iter.next() {
-            Some(IDHash(id)) => Ok(Some(SimpleSelectorParseResult::SimpleSelector(
-                SimpleSelector::IDSelector(Atom::from_slice(id.as_slice()))))),
-            _ => panic!("Implementation error, this should not happen."),
-        },
-        Some(&Delim('.')) => {
-            iter.next();
-            match iter.next() {
-                Some(Ident(class)) => Ok(Some(SimpleSelectorParseResult::SimpleSelector(
-                    SimpleSelector::ClassSelector(Atom::from_slice(class.as_slice()))))),
-                _ => Err(()),
-            }
-        }
-        Some(&SquareBracketBlock(_)) => match iter.next() {
-            Some(SquareBracketBlock(content))
-            => Ok(Some(SimpleSelectorParseResult::SimpleSelector(try!(parse_attribute_selector(content, namespaces))))),
-            _ => panic!("Implementation error, this should not happen."),
-        },
-        Some(&Colon) => {
-            iter.next();
-            match iter.next() {
-                Some(Ident(name)) => match parse_simple_pseudo_class(name.as_slice()) {
-                    Err(()) => {
-                        match name.as_slice().to_ascii_lower().as_slice() {
-                            // Supported CSS 2.1 pseudo-elements only.
-                            // ** Do not add to this list! **
-                            "before" =>
-                                Ok(Some(SimpleSelectorParseResult::PseudoElement(
-                                    PseudoElement::Before))),
-                            "after" =>
-                                Ok(Some(SimpleSelectorParseResult::PseudoElement(
-                                    PseudoElement::After))),
-//                            "first-line" => SimpleSelectorParseResult::PseudoElement(PseudoElement::FirstLine),
-//                            "first-letter" => SimpleSelectorParseResult::PseudoElement(PseudoElement::FirstLetter),
-                            _ => Err(())
-                        }
-                    },
-                    Ok(result) => Ok(Some(SimpleSelectorParseResult::SimpleSelector(result))),
-                },
-                Some(Function(name, arguments))
-                => Ok(Some(SimpleSelectorParseResult::SimpleSelector(try!(parse_functional_pseudo_class(
-                        name, arguments, namespaces, inside_negation))))),
-                Some(Colon) => {
-                    match iter.next() {
-                        Some(Ident(name))
-                        => Ok(Some(SimpleSelectorParseResult::PseudoElement(try!(parse_pseudo_element(name))))),
-                        _ => Err(()),
-                    }
-                }
-                _ => Err(()),
-            }
-        }
-        _ => Ok(None),
-    }
-}
-
-=======
->>>>>>> 905c30d6
 
 /// * `Err(())`: Invalid selector, abort
 /// * `Ok(None)`: Not a simple selector, could be something else. `iter` was not consumed.
@@ -749,7 +591,6 @@
 
 fn parse_simple_pseudo_class(context: &ParserContext, name: &str) -> Result<SimpleSelector,()> {
     match name.to_ascii_lower().as_slice() {
-<<<<<<< HEAD
         "any-link" => Ok(SimpleSelector::AnyLink),
         "link" => Ok(SimpleSelector::Link),
         "visited" => Ok(SimpleSelector::Visited),
@@ -780,24 +621,6 @@
         "nth-of-type"      => parse_nth(arguments.as_slice()).map(|(a, b)| SimpleSelector::NthOfType(a, b)),
         "nth-last-of-type" => parse_nth(arguments.as_slice()).map(|(a, b)| SimpleSelector::NthLastOfType(a, b)),
         "not" => if inside_negation { Err(()) } else { parse_negation(arguments, namespaces) },
-=======
-        "any-link" => Ok(AnyLink),
-        "link" => Ok(Link),
-        "visited" => Ok(Visited),
-        "hover" => Ok(Hover),
-        "disabled" => Ok(Disabled),
-        "enabled" => Ok(Enabled),
-        "checked" => Ok(Checked),
-        "first-child" => Ok(FirstChild),
-        "last-child"  => Ok(LastChild),
-        "only-child"  => Ok(OnlyChild),
-        "root" => Ok(Root),
-        "first-of-type" => Ok(FirstOfType),
-        "last-of-type"  => Ok(LastOfType),
-        "only-of-type"  => Ok(OnlyOfType),
-        "-servo-nonzero-border" if context.origin == UserAgentOrigin => Ok(ServoNonzeroBorder),
-//      "empty" => Ok(Empty),
->>>>>>> 905c30d6
         _ => Err(())
     }
 }
@@ -826,26 +649,6 @@
 //}
 
 
-<<<<<<< HEAD
-/// Level 3: Parse **one** simple_selector
-fn parse_negation(arguments: Vec<ComponentValue>, namespaces: &NamespaceMap)
-                  -> Result<SimpleSelector, ()> {
-    let iter = &mut arguments.into_iter().peekable();
-    match try!(parse_type_selector(iter, namespaces)) {
-        Some(type_selector) => Ok(SimpleSelector::Negation(type_selector)),
-        None => {
-            match try!(parse_one_simple_selector(iter, namespaces, /* inside_negation = */ true)) {
-                Some(SimpleSelectorParseResult::SimpleSelector(simple_selector)) =>
-                    Ok(SimpleSelector::Negation(vec![simple_selector])),
-                _ => Err(())
-            }
-        },
-    }
-}
-
-=======
->>>>>>> 905c30d6
-
 /// Assuming the next token is an ident, consume it and return its value
 #[inline]
 fn get_next_ident<I: Iterator<ComponentValue>>(iter: &mut Iter<I>) -> String {
