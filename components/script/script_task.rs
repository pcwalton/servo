--- conflicted
+++ resolved
@@ -25,12 +25,7 @@
 use dom::uievent::UIEvent;
 use dom::eventtarget::{EventTarget, EventTargetHelpers};
 use dom::keyboardevent::KeyboardEvent;
-<<<<<<< HEAD
-use dom::node;
-use dom::node::{NodeTypeId, Node, NodeHelpers};
-=======
 use dom::node::{mod, ElementNodeTypeId, Node, NodeHelpers, OtherNodeDamage};
->>>>>>> 905c30d6
 use dom::window::{Window, WindowHelpers};
 use dom::worker::{Worker, TrustedWorkerAddress};
 use dom::xmlhttprequest::{TrustedXHRAddress, XMLHttpRequest, XHRProgress};
@@ -497,18 +492,7 @@
                     let page = page.find(id).expect("resize sent to nonexistent pipeline");
                     page.resize_event.set(Some(size));
                 }
-<<<<<<< HEAD
-                MixedMessage::FromConstellation(SendEventMsg(id, ReflowEvent(node_addresses))) => {
-                    let page = self.page.borrow_mut();
-                    let inner_page = page.find(id).expect("Reflow sent to nonexistent pipeline");
-                    let mut pending = inner_page.pending_dirty_nodes.borrow_mut();
-                    pending.push_all_move(node_addresses);
-                    needs_reflow.insert(id);
-                }
                 MixedMessage::FromConstellation(ViewportMsg(id, rect)) => {
-=======
-                FromConstellation(ViewportMsg(id, rect)) => {
->>>>>>> 905c30d6
                     let page = self.page.borrow_mut();
                     let inner_page = page.find(id).expect("Page rect message sent to nonexistent pipeline");
                     if inner_page.set_page_clip_rect_with_new_viewport(rect) {
