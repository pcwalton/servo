/* This Source Code Form is subject to the terms of the Mozilla Public
 * License, v. 2.0. If a copy of the MPL was not distributed with this
 * file, You can obtain one at http://mozilla.org/MPL/2.0/. */

use dom::attr::{Attr, AttrValue};
use dom::bindings::codegen::InheritTypes::ElementCast;
use dom::bindings::codegen::InheritTypes::HTMLAnchorElementCast;
use dom::bindings::codegen::InheritTypes::HTMLAreaElementCast;
use dom::bindings::codegen::InheritTypes::HTMLBodyElementCast;
use dom::bindings::codegen::InheritTypes::HTMLButtonElementCast;
use dom::bindings::codegen::InheritTypes::HTMLCanvasElementCast;
use dom::bindings::codegen::InheritTypes::HTMLElementCast;
use dom::bindings::codegen::InheritTypes::HTMLFieldSetElementCast;
use dom::bindings::codegen::InheritTypes::HTMLIFrameElementCast;
use dom::bindings::codegen::InheritTypes::HTMLImageElementCast;
use dom::bindings::codegen::InheritTypes::HTMLInputElementCast;
use dom::bindings::codegen::InheritTypes::HTMLLinkElementCast;
use dom::bindings::codegen::InheritTypes::HTMLObjectElementCast;
use dom::bindings::codegen::InheritTypes::HTMLOptGroupElementCast;
use dom::bindings::codegen::InheritTypes::HTMLOptionElementCast;
use dom::bindings::codegen::InheritTypes::HTMLScriptElementCast;
use dom::bindings::codegen::InheritTypes::HTMLSelectElementCast;
use dom::bindings::codegen::InheritTypes::HTMLStyleElementCast;
use dom::bindings::codegen::InheritTypes::HTMLTableElementCast;
use dom::bindings::codegen::InheritTypes::HTMLTableCellElementCast;
use dom::bindings::codegen::InheritTypes::HTMLTableRowElementCast;
use dom::bindings::codegen::InheritTypes::HTMLTableSectionElementCast;
use dom::bindings::codegen::InheritTypes::HTMLTextAreaElementCast;
use dom::bindings::codegen::InheritTypes::HTMLTitleElementCast;
use dom::bindings::js::JSRef;
use dom::document::Document;
use dom::element::Element;
<<<<<<< HEAD
use dom::element::ElementTypeId;
=======
use dom::element::ElementTypeId_;
use dom::element::HTMLAnchorElementTypeId;
use dom::element::HTMLAreaElementTypeId;
use dom::element::HTMLBodyElementTypeId;
use dom::element::HTMLButtonElementTypeId;
use dom::element::HTMLCanvasElementTypeId;
use dom::element::HTMLFieldSetElementTypeId;
use dom::element::HTMLIFrameElementTypeId;
use dom::element::HTMLImageElementTypeId;
use dom::element::HTMLInputElementTypeId;
use dom::element::HTMLLinkElementTypeId;
use dom::element::HTMLObjectElementTypeId;
use dom::element::HTMLOptGroupElementTypeId;
use dom::element::HTMLOptionElementTypeId;
use dom::element::HTMLScriptElementTypeId;
use dom::element::HTMLSelectElementTypeId;
use dom::element::HTMLStyleElementTypeId;
use dom::element::HTMLTableDataCellElementTypeId;
use dom::element::HTMLTableElementTypeId;
use dom::element::HTMLTableHeaderCellElementTypeId;
use dom::element::HTMLTableRowElementTypeId;
use dom::element::HTMLTableSectionElementTypeId;
use dom::element::HTMLTextAreaElementTypeId;
use dom::element::HTMLTitleElementTypeId;
>>>>>>> 905c30d6
use dom::event::Event;
use dom::htmlanchorelement::HTMLAnchorElement;
use dom::htmlareaelement::HTMLAreaElement;
use dom::htmlbodyelement::HTMLBodyElement;
use dom::htmlbuttonelement::HTMLButtonElement;
use dom::htmlcanvaselement::HTMLCanvasElement;
use dom::htmlelement::HTMLElement;
use dom::htmlfieldsetelement::HTMLFieldSetElement;
use dom::htmliframeelement::HTMLIFrameElement;
use dom::htmlimageelement::HTMLImageElement;
use dom::htmlinputelement::HTMLInputElement;
use dom::htmllinkelement::HTMLLinkElement;
use dom::htmlobjectelement::HTMLObjectElement;
use dom::htmloptgroupelement::HTMLOptGroupElement;
use dom::htmloptionelement::HTMLOptionElement;
use dom::htmlscriptelement::HTMLScriptElement;
use dom::htmlselectelement::HTMLSelectElement;
use dom::htmlstyleelement::HTMLStyleElement;
use dom::htmltableelement::HTMLTableElement;
use dom::htmltablecellelement::HTMLTableCellElement;
use dom::htmltablerowelement::HTMLTableRowElement;
use dom::htmltablesectionelement::HTMLTableSectionElement;
use dom::htmltextareaelement::HTMLTextAreaElement;
use dom::htmltitleelement::HTMLTitleElement;
use dom::node::{Node, NodeHelpers, NodeTypeId, CloneChildrenFlag};

use servo_util::str::DOMString;

use string_cache::Atom;

/// Trait to allow DOM nodes to opt-in to overriding (or adding to) common
/// behaviours. Replicates the effect of C++ virtual methods.
pub trait VirtualMethods {
    /// Returns self as the superclass of the implementation for this trait,
    /// if any.
    fn super_type<'a>(&'a self) -> Option<&'a VirtualMethods>;

    /// Called when changing or adding attributes, after the attribute's value
    /// has been updated.
    fn after_set_attr(&self, attr: JSRef<Attr>) {
        match self.super_type() {
            Some(ref s) => s.after_set_attr(attr),
            _ => (),
        }
    }

    /// Called when changing or removing attributes, before any modification
    /// has taken place.
    fn before_remove_attr(&self, attr: JSRef<Attr>) {
        match self.super_type() {
            Some(ref s) => s.before_remove_attr(attr),
            _ => (),
        }
    }

    /// Returns the right AttrValue variant for the attribute with name `name`
    /// on this element.
    fn parse_plain_attribute(&self, name: &Atom, value: DOMString) -> AttrValue {
        match self.super_type() {
            Some(ref s) => s.parse_plain_attribute(name, value),
            _ => AttrValue::String(value),
        }
    }

    /// Called when a Node is appended to a tree, where 'tree_in_doc' indicates
    /// whether the tree is part of a Document.
    fn bind_to_tree(&self, tree_in_doc: bool) {
        match self.super_type() {
            Some(ref s) => s.bind_to_tree(tree_in_doc),
            _ => (),
        }
    }

    /// Called when a Node is removed from a tree, where 'tree_in_doc'
    /// indicates whether the tree is part of a Document.
    fn unbind_from_tree(&self, tree_in_doc: bool) {
        match self.super_type() {
            Some(ref s) => s.unbind_from_tree(tree_in_doc),
            _ => (),
        }
    }

    /// Called on the parent when a node is added to its child list.
    fn child_inserted(&self, child: JSRef<Node>) {
        match self.super_type() {
            Some(ref s) => s.child_inserted(child),
            _ => (),
        }
    }

    /// Called during event dispatch after the bubbling phase completes.
    fn handle_event(&self, event: JSRef<Event>) {
        match self.super_type() {
            Some(s) => {
                s.handle_event(event);
            }
            _ => (),
        }
    }

    /// https://dom.spec.whatwg.org/#concept-node-clone (step 5)
    fn cloning_steps(&self, copy: JSRef<Node>, maybe_doc: Option<JSRef<Document>>,
                     clone_children: CloneChildrenFlag) {
        match self.super_type() {
            Some(ref s) => s.cloning_steps(copy, maybe_doc, clone_children),
            _ => (),
        }
    }
}

/// Obtain a VirtualMethods instance for a given Node-derived object. Any
/// method call on the trait object will invoke the corresponding method on the
/// concrete type, propagating up the parent hierarchy unless otherwise
/// interrupted.
pub fn vtable_for<'a>(node: &'a JSRef<'a, Node>) -> &'a VirtualMethods + 'a {
    match node.type_id() {
        NodeTypeId::Element(ElementTypeId::HTMLAnchorElement) => {
            let element: &'a JSRef<'a, HTMLAnchorElement> = HTMLAnchorElementCast::to_borrowed_ref(node).unwrap();
            element as &'a VirtualMethods + 'a
        }
        NodeTypeId::Element(ElementTypeId::HTMLAreaElement) => {
            let element: &'a JSRef<'a, HTMLAreaElement> = HTMLAreaElementCast::to_borrowed_ref(node).unwrap();
            element as &'a VirtualMethods + 'a
        }
        NodeTypeId::Element(ElementTypeId::HTMLBodyElement) => {
            let element: &'a JSRef<'a, HTMLBodyElement> = HTMLBodyElementCast::to_borrowed_ref(node).unwrap();
            element as &'a VirtualMethods + 'a
        }
        NodeTypeId::Element(ElementTypeId::HTMLButtonElement) => {
            let element: &'a JSRef<'a, HTMLButtonElement> = HTMLButtonElementCast::to_borrowed_ref(node).unwrap();
            element as &'a VirtualMethods + 'a
        }
        NodeTypeId::Element(ElementTypeId::HTMLCanvasElement) => {
            let element: &'a JSRef<'a, HTMLCanvasElement> = HTMLCanvasElementCast::to_borrowed_ref(node).unwrap();
            element as &'a VirtualMethods + 'a
        }
        NodeTypeId::Element(ElementTypeId::HTMLFieldSetElement) => {
            let element: &'a JSRef<'a, HTMLFieldSetElement> = HTMLFieldSetElementCast::to_borrowed_ref(node).unwrap();
            element as &'a VirtualMethods + 'a
        }
        NodeTypeId::Element(ElementTypeId::HTMLImageElement) => {
            let element: &'a JSRef<'a, HTMLImageElement> = HTMLImageElementCast::to_borrowed_ref(node).unwrap();
            element as &'a VirtualMethods + 'a
        }
        NodeTypeId::Element(ElementTypeId::HTMLIFrameElement) => {
            let element: &'a JSRef<'a, HTMLIFrameElement> = HTMLIFrameElementCast::to_borrowed_ref(node).unwrap();
            element as &'a VirtualMethods + 'a
        }
        NodeTypeId::Element(ElementTypeId::HTMLInputElement) => {
            let element: &'a JSRef<'a, HTMLInputElement> = HTMLInputElementCast::to_borrowed_ref(node).unwrap();
            element as &'a VirtualMethods + 'a
        }
        NodeTypeId::Element(ElementTypeId::HTMLLinkElement) => {
            let element: &'a JSRef<'a, HTMLLinkElement> = HTMLLinkElementCast::to_borrowed_ref(node).unwrap();
            element as &'a VirtualMethods + 'a
        }
        NodeTypeId::Element(ElementTypeId::HTMLObjectElement) => {
            let element: &'a JSRef<'a, HTMLObjectElement> = HTMLObjectElementCast::to_borrowed_ref(node).unwrap();
            element as &'a VirtualMethods + 'a
        }
        NodeTypeId::Element(ElementTypeId::HTMLOptGroupElement) => {
            let element: &'a JSRef<'a, HTMLOptGroupElement> = HTMLOptGroupElementCast::to_borrowed_ref(node).unwrap();
            element as &'a VirtualMethods + 'a
        }
        NodeTypeId::Element(ElementTypeId::HTMLOptionElement) => {
            let element: &'a JSRef<'a, HTMLOptionElement> = HTMLOptionElementCast::to_borrowed_ref(node).unwrap();
            element as &'a VirtualMethods + 'a
        }
        NodeTypeId::Element(ElementTypeId::HTMLScriptElement) => {
            let element: &'a JSRef<'a, HTMLScriptElement> = HTMLScriptElementCast::to_borrowed_ref(node).unwrap();
            element as &'a VirtualMethods + 'a
        }
        NodeTypeId::Element(ElementTypeId::HTMLSelectElement) => {
            let element: &'a JSRef<'a, HTMLSelectElement> = HTMLSelectElementCast::to_borrowed_ref(node).unwrap();
            element as &'a VirtualMethods + 'a
        }
        NodeTypeId::Element(ElementTypeId::HTMLStyleElement) => {
            let element: &'a JSRef<'a, HTMLStyleElement> = HTMLStyleElementCast::to_borrowed_ref(node).unwrap();
            element as &'a VirtualMethods + 'a
        }
<<<<<<< HEAD
        NodeTypeId::Element(ElementTypeId::HTMLTableDataCellElement) |
        NodeTypeId::Element(ElementTypeId::HTMLTableHeaderCellElement) => {
            let element: &'a JSRef<'a, HTMLTableCellElement> = HTMLTableCellElementCast::to_borrowed_ref(node).unwrap();
=======
        ElementNodeTypeId(HTMLTableElementTypeId) => {
            let element: &'a JSRef<'a, HTMLTableElement> =
                HTMLTableElementCast::to_borrowed_ref(node).unwrap();
            element as &'a VirtualMethods + 'a
        }
        ElementNodeTypeId(HTMLTableDataCellElementTypeId) |
        ElementNodeTypeId(HTMLTableHeaderCellElementTypeId) => {
            let element: &'a JSRef<'a, HTMLTableCellElement> =
                HTMLTableCellElementCast::to_borrowed_ref(node).unwrap();
            element as &'a VirtualMethods + 'a
        }
        ElementNodeTypeId(HTMLTableRowElementTypeId) => {
            let element: &'a JSRef<'a, HTMLTableRowElement> =
                HTMLTableRowElementCast::to_borrowed_ref(node).unwrap();
            element as &'a VirtualMethods + 'a
        }
        ElementNodeTypeId(HTMLTableSectionElementTypeId) => {
            let element: &'a JSRef<'a, HTMLTableSectionElement> =
                HTMLTableSectionElementCast::to_borrowed_ref(node).unwrap();
>>>>>>> 905c30d6
            element as &'a VirtualMethods + 'a
        }
        NodeTypeId::Element(ElementTypeId::HTMLTextAreaElement) => {
            let element: &'a JSRef<'a, HTMLTextAreaElement> = HTMLTextAreaElementCast::to_borrowed_ref(node).unwrap();
            element as &'a VirtualMethods + 'a
        }
        NodeTypeId::Element(ElementTypeId::HTMLTitleElement) => {
            let element: &'a JSRef<'a, HTMLTitleElement> =
                HTMLTitleElementCast::to_borrowed_ref(node).unwrap();
            element as &'a VirtualMethods + 'a
        }
        NodeTypeId::Element(ElementTypeId::Element) => {
            let element: &'a JSRef<'a, Element> = ElementCast::to_borrowed_ref(node).unwrap();
            element as &'a VirtualMethods + 'a
        }
        NodeTypeId::Element(_) => {
            let element: &'a JSRef<'a, HTMLElement> = HTMLElementCast::to_borrowed_ref(node).unwrap();
            element as &'a VirtualMethods + 'a
        }
        _ => {
            node as &'a VirtualMethods + 'a
        }
    }
}<|MERGE_RESOLUTION|>--- conflicted
+++ resolved
@@ -30,34 +30,7 @@
 use dom::bindings::js::JSRef;
 use dom::document::Document;
 use dom::element::Element;
-<<<<<<< HEAD
 use dom::element::ElementTypeId;
-=======
-use dom::element::ElementTypeId_;
-use dom::element::HTMLAnchorElementTypeId;
-use dom::element::HTMLAreaElementTypeId;
-use dom::element::HTMLBodyElementTypeId;
-use dom::element::HTMLButtonElementTypeId;
-use dom::element::HTMLCanvasElementTypeId;
-use dom::element::HTMLFieldSetElementTypeId;
-use dom::element::HTMLIFrameElementTypeId;
-use dom::element::HTMLImageElementTypeId;
-use dom::element::HTMLInputElementTypeId;
-use dom::element::HTMLLinkElementTypeId;
-use dom::element::HTMLObjectElementTypeId;
-use dom::element::HTMLOptGroupElementTypeId;
-use dom::element::HTMLOptionElementTypeId;
-use dom::element::HTMLScriptElementTypeId;
-use dom::element::HTMLSelectElementTypeId;
-use dom::element::HTMLStyleElementTypeId;
-use dom::element::HTMLTableDataCellElementTypeId;
-use dom::element::HTMLTableElementTypeId;
-use dom::element::HTMLTableHeaderCellElementTypeId;
-use dom::element::HTMLTableRowElementTypeId;
-use dom::element::HTMLTableSectionElementTypeId;
-use dom::element::HTMLTextAreaElementTypeId;
-use dom::element::HTMLTitleElementTypeId;
->>>>>>> 905c30d6
 use dom::event::Event;
 use dom::htmlanchorelement::HTMLAnchorElement;
 use dom::htmlareaelement::HTMLAreaElement;
@@ -238,31 +211,25 @@
             let element: &'a JSRef<'a, HTMLStyleElement> = HTMLStyleElementCast::to_borrowed_ref(node).unwrap();
             element as &'a VirtualMethods + 'a
         }
-<<<<<<< HEAD
+        NodeTypeId::Element(ElementTypeId::HTMLTableElement) => {
+            let element: &'a JSRef<'a, HTMLTableElement> =
+                HTMLTableElementCast::to_borrowed_ref(node).unwrap();
+            element as &'a VirtualMethods + 'a
+        }
         NodeTypeId::Element(ElementTypeId::HTMLTableDataCellElement) |
         NodeTypeId::Element(ElementTypeId::HTMLTableHeaderCellElement) => {
-            let element: &'a JSRef<'a, HTMLTableCellElement> = HTMLTableCellElementCast::to_borrowed_ref(node).unwrap();
-=======
-        ElementNodeTypeId(HTMLTableElementTypeId) => {
-            let element: &'a JSRef<'a, HTMLTableElement> =
-                HTMLTableElementCast::to_borrowed_ref(node).unwrap();
-            element as &'a VirtualMethods + 'a
-        }
-        ElementNodeTypeId(HTMLTableDataCellElementTypeId) |
-        ElementNodeTypeId(HTMLTableHeaderCellElementTypeId) => {
             let element: &'a JSRef<'a, HTMLTableCellElement> =
                 HTMLTableCellElementCast::to_borrowed_ref(node).unwrap();
             element as &'a VirtualMethods + 'a
         }
-        ElementNodeTypeId(HTMLTableRowElementTypeId) => {
+        NodeTypeId::Element(ElementTypeId::HTMLTableRowElement) => {
             let element: &'a JSRef<'a, HTMLTableRowElement> =
                 HTMLTableRowElementCast::to_borrowed_ref(node).unwrap();
             element as &'a VirtualMethods + 'a
         }
-        ElementNodeTypeId(HTMLTableSectionElementTypeId) => {
+        NodeTypeId::Element(ElementTypeId::HTMLTableSectionElement) => {
             let element: &'a JSRef<'a, HTMLTableSectionElement> =
                 HTMLTableSectionElementCast::to_borrowed_ref(node).unwrap();
->>>>>>> 905c30d6
             element as &'a VirtualMethods + 'a
         }
         NodeTypeId::Element(ElementTypeId::HTMLTextAreaElement) => {
