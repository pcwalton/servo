/* This Source Code Form is subject to the terms of the Mozilla Public
 * License, v. 2.0. If a copy of the MPL was not distributed with this
 * file, You can obtain one at http://mozilla.org/MPL/2.0/. */

//! Element nodes.

use dom::activation::Activatable;
use dom::attr::{Attr, AttrSettingType, AttrHelpers, AttrHelpersForLayout};
use dom::attr::AttrValue;
use dom::namednodemap::NamedNodeMap;
use dom::bindings::cell::DOMRefCell;
use dom::bindings::codegen::Bindings::AttrBinding::AttrMethods;
use dom::bindings::codegen::Bindings::ElementBinding;
use dom::bindings::codegen::Bindings::ElementBinding::ElementMethods;
use dom::bindings::codegen::Bindings::EventBinding::EventMethods;
use dom::bindings::codegen::Bindings::HTMLInputElementBinding::HTMLInputElementMethods;
use dom::bindings::codegen::Bindings::NamedNodeMapBinding::NamedNodeMapMethods;
<<<<<<< HEAD
use dom::bindings::codegen::InheritTypes::{ElementDerived, HTMLInputElementDerived, HTMLTableCellElementDerived};
use dom::bindings::codegen::InheritTypes::{HTMLInputElementCast, NodeCast, EventTargetCast, ElementCast};
use dom::bindings::error::{ErrorResult, Fallible};
use dom::bindings::error::Error::{NamespaceError, InvalidCharacter, Syntax};
=======
use dom::bindings::codegen::InheritTypes::{ElementCast, ElementDerived, EventTargetCast};
use dom::bindings::codegen::InheritTypes::{HTMLBodyElementDerived, HTMLInputElementCast};
use dom::bindings::codegen::InheritTypes::{HTMLInputElementDerived, HTMLTableElementCast};
use dom::bindings::codegen::InheritTypes::{HTMLTableElementDerived, HTMLTableCellElementDerived};
use dom::bindings::codegen::InheritTypes::{HTMLTableRowElementDerived};
use dom::bindings::codegen::InheritTypes::{HTMLTableSectionElementDerived, NodeCast};
>>>>>>> 905c30d6
use dom::bindings::js::{MutNullableJS, JS, JSRef, Temporary, TemporaryPushable};
use dom::bindings::js::{OptionalRootable, Root};
use dom::bindings::utils::{Reflectable, Reflector};
use dom::bindings::utils::xml_name_type;
use dom::bindings::utils::XMLName::{QName, Name, InvalidXMLName};
use dom::create::create_element;
use dom::domrect::DOMRect;
use dom::domrectlist::DOMRectList;
use dom::document::{Document, DocumentHelpers, LayoutDocumentHelpers};
use dom::domtokenlist::DOMTokenList;
use dom::event::Event;
<<<<<<< HEAD
use dom::eventtarget::{EventTarget, EventTargetTypeId, EventTargetHelpers};
=======
use dom::eventtarget::{EventTarget, NodeTargetTypeId, EventTargetHelpers};
use dom::htmlbodyelement::{HTMLBodyElement, HTMLBodyElementHelpers};
>>>>>>> 905c30d6
use dom::htmlcollection::HTMLCollection;
use dom::htmlinputelement::{HTMLInputElement, RawLayoutHTMLInputElementHelpers};
use dom::htmlserializer::serialize;
use dom::htmltableelement::{HTMLTableElement, HTMLTableElementHelpers};
use dom::htmltablecellelement::{HTMLTableCellElement, HTMLTableCellElementHelpers};
<<<<<<< HEAD
use dom::node::{NodeTypeId, Node, NodeHelpers, NodeIterator, document_from_node, CLICK_IN_PROGRESS};
use dom::node::{window_from_node, LayoutNodeHelpers};
use dom::nodelist::NodeList;
use dom::virtualmethods::{VirtualMethods, vtable_for};
use devtools_traits::AttrInfo;
use style::{IntegerAttribute, LengthAttribute};
use style::{matches, parse_selector_list_from_str};
use style;
=======
use dom::htmltablerowelement::{HTMLTableRowElement, HTMLTableRowElementHelpers};
use dom::htmltablesectionelement::{HTMLTableSectionElement, HTMLTableSectionElementHelpers};
use dom::node::{CLICK_IN_PROGRESS, ElementNodeTypeId, LayoutNodeHelpers, Node, NodeHelpers};
use dom::node::{NodeIterator, NodeStyleDamaged, OtherNodeDamage, document_from_node};
use dom::node::{window_from_node};
use dom::nodelist::NodeList;
use dom::virtualmethods::{VirtualMethods, vtable_for};
use devtools_traits::AttrInfo;
use style::{mod, AuthorOrigin, BgColorSimpleColorAttribute, BorderUnsignedIntegerAttribute};
use style::{ColSpanUnsignedIntegerAttribute, IntegerAttribute, LengthAttribute, ParserContext};
use style::{SimpleColorAttribute, SizeIntegerAttribute, UnsignedIntegerAttribute};
use style::{WidthLengthAttribute, matches};
>>>>>>> 905c30d6
use servo_util::namespace;
use servo_util::str::{DOMString, LengthOrPercentageOrAuto};

use cssparser::RGBA;
use std::ascii::AsciiExt;
use std::cell::{Ref, RefMut};
use std::default::Default;
use std::mem;
use string_cache::{Atom, Namespace, QualName};
use url::UrlParser;

#[dom_struct]
pub struct Element {
    node: Node,
    local_name: Atom,
    namespace: Namespace,
    prefix: Option<DOMString>,
    attrs: DOMRefCell<Vec<JS<Attr>>>,
    style_attribute: DOMRefCell<Option<style::PropertyDeclarationBlock>>,
    attr_list: MutNullableJS<NamedNodeMap>,
    class_list: MutNullableJS<DOMTokenList>,
}

impl ElementDerived for EventTarget {
    #[inline]
    fn is_element(&self) -> bool {
        match *self.type_id() {
            EventTargetTypeId::Node(NodeTypeId::Element(_)) => true,
            _ => false
        }
    }
}

impl Reflectable for Element {
    fn reflector<'a>(&'a self) -> &'a Reflector {
        self.node.reflector()
    }
}

#[deriving(PartialEq, Show)]
#[jstraceable]
pub enum ElementTypeId {
    HTMLElement,
    HTMLAnchorElement,
    HTMLAppletElement,
    HTMLAreaElement,
    HTMLAudioElement,
    HTMLBaseElement,
    HTMLBRElement,
    HTMLBodyElement,
    HTMLButtonElement,
    HTMLCanvasElement,
    HTMLDataElement,
    HTMLDataListElement,
    HTMLDirectoryElement,
    HTMLDListElement,
    HTMLDivElement,
    HTMLEmbedElement,
    HTMLFieldSetElement,
    HTMLFontElement,
    HTMLFormElement,
    HTMLFrameElement,
    HTMLFrameSetElement,
    HTMLHRElement,
    HTMLHeadElement,
    HTMLHeadingElement,
    HTMLHtmlElement,
    HTMLIFrameElement,
    HTMLImageElement,
    HTMLInputElement,
    HTMLLabelElement,
    HTMLLegendElement,
    HTMLLinkElement,
    HTMLLIElement,
    HTMLMapElement,
    HTMLMediaElement,
    HTMLMetaElement,
    HTMLMeterElement,
    HTMLModElement,
    HTMLObjectElement,
    HTMLOListElement,
    HTMLOptGroupElement,
    HTMLOptionElement,
    HTMLOutputElement,
    HTMLParagraphElement,
    HTMLParamElement,
    HTMLPreElement,
    HTMLProgressElement,
    HTMLQuoteElement,
    HTMLScriptElement,
    HTMLSelectElement,
    HTMLSourceElement,
    HTMLSpanElement,
    HTMLStyleElement,
    HTMLTableElement,
    HTMLTableCaptionElement,
    HTMLTableDataCellElement,
    HTMLTableHeaderCellElement,
    HTMLTableColElement,
    HTMLTableRowElement,
    HTMLTableSectionElement,
    HTMLTemplateElement,
    HTMLTextAreaElement,
    HTMLTimeElement,
    HTMLTitleElement,
    HTMLTrackElement,
    HTMLUListElement,
    HTMLVideoElement,
    HTMLUnknownElement,

    Element,
}

#[deriving(PartialEq)]
pub enum ElementCreator {
    ParserCreated,
    ScriptCreated,
}

//
// Element methods
//
impl Element {
    pub fn create(name: QualName, prefix: Option<DOMString>,
                  document: JSRef<Document>, creator: ElementCreator)
                  -> Temporary<Element> {
        create_element(name, prefix, document, creator)
    }

    pub fn new_inherited(type_id: ElementTypeId, local_name: DOMString, namespace: Namespace, prefix: Option<DOMString>, document: JSRef<Document>) -> Element {
        Element {
            node: Node::new_inherited(NodeTypeId::Element(type_id), document),
            local_name: Atom::from_slice(local_name.as_slice()),
            namespace: namespace,
            prefix: prefix,
            attrs: DOMRefCell::new(vec!()),
            attr_list: Default::default(),
            class_list: Default::default(),
            style_attribute: DOMRefCell::new(None),
        }
    }

    pub fn new(local_name: DOMString, namespace: Namespace, prefix: Option<DOMString>, document: JSRef<Document>) -> Temporary<Element> {
        Node::reflect_node(box Element::new_inherited(ElementTypeId::Element, local_name, namespace, prefix, document),
                           document, ElementBinding::Wrap)
    }
}

pub trait RawLayoutElementHelpers {
    unsafe fn get_attr_val_for_layout<'a>(&'a self, namespace: &Namespace, name: &Atom)
                                      -> Option<&'a str>;
    unsafe fn get_attr_vals_for_layout<'a>(&'a self, name: &Atom) -> Vec<&'a str>;
    unsafe fn get_attr_atom_for_layout(&self, namespace: &Namespace, name: &Atom) -> Option<Atom>;
    unsafe fn has_class_for_layout(&self, name: &Atom) -> bool;
    unsafe fn get_classes_for_layout(&self) -> Option<&'static [Atom]>;
    unsafe fn get_length_attribute_for_layout(&self, length_attribute: LengthAttribute)
                                              -> LengthOrPercentageOrAuto;
    unsafe fn get_integer_attribute_for_layout(&self, integer_attribute: IntegerAttribute)
                                               -> Option<i32>;
    unsafe fn get_checked_state_for_layout(&self) -> bool;
    unsafe fn get_unsigned_integer_attribute_for_layout(&self, attribute: UnsignedIntegerAttribute)
                                                        -> Option<u32>;
    unsafe fn get_simple_color_attribute_for_layout(&self, attribute: SimpleColorAttribute)
                                                    -> Option<RGBA>;
    fn local_name<'a>(&'a self) -> &'a Atom;
    fn namespace<'a>(&'a self) -> &'a Namespace;
    fn style_attribute<'a>(&'a self) -> &'a DOMRefCell<Option<style::PropertyDeclarationBlock>>;
}

#[inline]
unsafe fn get_attr_for_layout<'a>(elem: &'a Element, namespace: &Namespace, name: &Atom) -> Option<&'a JS<Attr>> {
    // cast to point to T in RefCell<T> directly
    let attrs: *const Vec<JS<Attr>> = mem::transmute(&elem.attrs);
    (*attrs).iter().find(|attr: & &JS<Attr>| {
        let attr = attr.unsafe_get();
        *name == (*attr).local_name_atom_forever() &&
        (*attr).namespace() == namespace
    })
}

impl RawLayoutElementHelpers for Element {
    #[inline]
    unsafe fn get_attr_val_for_layout<'a>(&'a self, namespace: &Namespace, name: &Atom)
                                          -> Option<&'a str> {
        get_attr_for_layout(self, namespace, name).map(|attr| {
            let attr = attr.unsafe_get();
            (*attr).value_ref_forever()
        })
    }

    #[inline]
    unsafe fn get_attr_vals_for_layout<'a>(&'a self, name: &Atom) -> Vec<&'a str> {
        let attrs = self.attrs.borrow_for_layout();
        (*attrs).iter().filter_map(|attr: &JS<Attr>| {
            let attr = attr.unsafe_get();
            if *name == (*attr).local_name_atom_forever() {
              Some((*attr).value_ref_forever())
            } else {
              None
            }
        }).collect()
    }

    #[inline]
    unsafe fn get_attr_atom_for_layout(&self, namespace: &Namespace, name: &Atom)
                                      -> Option<Atom> {
        let attrs = self.attrs.borrow_for_layout();
        (*attrs).iter().find(|attr: & &JS<Attr>| {
            let attr = attr.unsafe_get();
            *name == (*attr).local_name_atom_forever() &&
            (*attr).namespace() == namespace
        }).and_then(|attr| {
            let attr = attr.unsafe_get();
            (*attr).value_atom_forever()
        })
    }

    #[inline]
    unsafe fn has_class_for_layout(&self, name: &Atom) -> bool {
        let attrs = self.attrs.borrow_for_layout();
        (*attrs).iter().find(|attr: & &JS<Attr>| {
            let attr = attr.unsafe_get();
            (*attr).local_name_atom_forever() == atom!("class")
        }).map_or(false, |attr| {
            let attr = attr.unsafe_get();
            (*attr).value_tokens_forever().map(|tokens| {
                tokens.iter().any(|atom| atom == name)
            })
        }.take().unwrap())
    }

    #[inline]
    unsafe fn get_classes_for_layout(&self) -> Option<&'static [Atom]> {
        let attrs = self.attrs.borrow_for_layout();
        (*attrs).iter().find(|attr: & &JS<Attr>| {
            let attr = attr.unsafe_get();
            (*attr).local_name_atom_forever() == atom!("class")
        }).and_then(|attr| {
            let attr = attr.unsafe_get();
            (*attr).value_tokens_forever()
        })
    }

    #[inline]
    unsafe fn get_length_attribute_for_layout(&self, length_attribute: LengthAttribute)
                                              -> LengthOrPercentageOrAuto {
        match length_attribute {
<<<<<<< HEAD
            LengthAttribute::Width => {
                if !self.is_htmltablecellelement() {
                    panic!("I'm not a table cell!")
=======
            WidthLengthAttribute => {
                if self.is_htmltableelement() {
                    let this: &HTMLTableElement = mem::transmute(self);
                    this.get_width()
                } else if self.is_htmltablecellelement() {
                    let this: &HTMLTableCellElement = mem::transmute(self);
                    this.get_width()
                } else {
                    panic!("I'm not a table or table cell!")
>>>>>>> 905c30d6
                }
            }
        }
    }

    #[inline]
    unsafe fn get_integer_attribute_for_layout(&self, integer_attribute: IntegerAttribute)
                                               -> Option<i32> {
        match integer_attribute {
            IntegerAttribute::Size => {
                if !self.is_htmlinputelement() {
                    panic!("I'm not a form input!")
                }
                let this: &HTMLInputElement = mem::transmute(self);
                Some(this.get_size_for_layout() as i32)
            }
        }
    }

    #[inline]
    #[allow(unrooted_must_root)]
    unsafe fn get_checked_state_for_layout(&self) -> bool {
        // TODO option and menuitem can also have a checked state.
        if !self.is_htmlinputelement() {
            return false
        }
        let this: &HTMLInputElement = mem::transmute(self);
        this.get_checked_state_for_layout()
    }

    unsafe fn get_unsigned_integer_attribute_for_layout(&self,
                                                        attribute: UnsignedIntegerAttribute)
                                                        -> Option<u32> {
        match attribute {
            BorderUnsignedIntegerAttribute => {
                if self.is_htmltableelement() {
                    let this: &HTMLTableElement = mem::transmute(self);
                    this.get_border()
                } else {
                    // Don't panic since `:-servo-nonzero-border` can cause this to be called on
                    // arbitrary elements.
                    None
                }
            }
            ColSpanUnsignedIntegerAttribute => {
                if self.is_htmltablecellelement() {
                    let this: &HTMLTableCellElement = mem::transmute(self);
                    this.get_colspan()
                } else {
                    // Don't panic since `display` can cause this to be called on arbitrary
                    // elements.
                    None
                }
            }
        }
    }

    #[inline]
    #[allow(unrooted_must_root)]
    unsafe fn get_simple_color_attribute_for_layout(&self, attribute: SimpleColorAttribute)
                                                    -> Option<RGBA> {
        match attribute {
            BgColorSimpleColorAttribute => {
                if self.is_htmlbodyelement() {
                    let this: &HTMLBodyElement = mem::transmute(self);
                    this.get_background_color()
                } else if self.is_htmltableelement() {
                    let this: &HTMLTableElement = mem::transmute(self);
                    this.get_background_color()
                } else if self.is_htmltablecellelement() {
                    let this: &HTMLTableCellElement = mem::transmute(self);
                    this.get_background_color()
                } else if self.is_htmltablerowelement() {
                    let this: &HTMLTableRowElement = mem::transmute(self);
                    this.get_background_color()
                } else if self.is_htmltablesectionelement() {
                    let this: &HTMLTableSectionElement = mem::transmute(self);
                    this.get_background_color()
                } else {
                    None
                }
            }
        }
    }

    // Getters used in components/layout/wrapper.rs

    fn local_name<'a>(&'a self) -> &'a Atom {
        &self.local_name
    }

    fn namespace<'a>(&'a self) -> &'a Namespace {
        &self.namespace
    }

    fn style_attribute<'a>(&'a self) -> &'a DOMRefCell<Option<style::PropertyDeclarationBlock>> {
        &self.style_attribute
    }
}

pub trait LayoutElementHelpers {
    unsafe fn html_element_in_html_document_for_layout(&self) -> bool;
    unsafe fn has_attr_for_layout(&self, namespace: &Namespace, name: &Atom) -> bool;
}

impl LayoutElementHelpers for JS<Element> {
    #[inline]
    unsafe fn html_element_in_html_document_for_layout(&self) -> bool {
        if (*self.unsafe_get()).namespace != ns!(HTML) {
            return false
        }
        let node: JS<Node> = self.transmute_copy();
        node.owner_doc_for_layout().is_html_document_for_layout()
    }

    unsafe fn has_attr_for_layout(&self, namespace: &Namespace, name: &Atom) -> bool {
        get_attr_for_layout(&*self.unsafe_get(), namespace, name).is_some()
    }
}

pub trait ElementHelpers<'a> {
    fn html_element_in_html_document(self) -> bool;
    fn local_name(self) -> &'a Atom;
    fn namespace(self) -> &'a Namespace;
    fn prefix(self) -> &'a Option<DOMString>;
    fn attrs(&self) -> Ref<Vec<JS<Attr>>>;
    fn attrs_mut(&self) -> RefMut<Vec<JS<Attr>>>;
    fn style_attribute(self) -> &'a DOMRefCell<Option<style::PropertyDeclarationBlock>>;
    fn summarize(self) -> Vec<AttrInfo>;
    fn is_void(self) -> bool;
}

impl<'a> ElementHelpers<'a> for JSRef<'a, Element> {
    fn html_element_in_html_document(self) -> bool {
        let node: JSRef<Node> = NodeCast::from_ref(self);
        self.namespace == ns!(HTML) && node.is_in_html_doc()
    }

    fn local_name(self) -> &'a Atom {
        &self.extended_deref().local_name
    }

    fn namespace(self) -> &'a Namespace {
        &self.extended_deref().namespace
    }

    fn prefix(self) -> &'a Option<DOMString> {
        &self.extended_deref().prefix
    }

    fn attrs(&self) -> Ref<Vec<JS<Attr>>> {
        self.extended_deref().attrs.borrow()
    }

    fn attrs_mut(&self) -> RefMut<Vec<JS<Attr>>> {
        self.extended_deref().attrs.borrow_mut()
    }

    fn style_attribute(self) -> &'a DOMRefCell<Option<style::PropertyDeclarationBlock>> {
        &self.extended_deref().style_attribute
    }

    fn summarize(self) -> Vec<AttrInfo> {
        let attrs = self.Attributes().root();
        let mut i = 0;
        let mut summarized = vec!();
        while i < attrs.Length() {
            let attr = attrs.Item(i).unwrap().root();
            summarized.push(attr.summarize());
            i += 1;
        }
        summarized
    }

    fn is_void(self) -> bool {
        if self.namespace != ns!(HTML) {
            return false
        }
        match self.local_name.as_slice() {
            /* List of void elements from
            http://www.whatwg.org/specs/web-apps/current-work/multipage/the-end.html#html-fragment-serialization-algorithm */
            "area" | "base" | "basefont" | "bgsound" | "br" | "col" | "embed" |
            "frame" | "hr" | "img" | "input" | "keygen" | "link" | "menuitem" |
            "meta" | "param" | "source" | "track" | "wbr" => true,
            _ => false
        }
    }
}

pub trait AttributeHandlers {
    /// Returns the attribute with given namespace and case-sensitive local
    /// name, if any.
    fn get_attribute(self, namespace: Namespace, local_name: &Atom)
                     -> Option<Temporary<Attr>>;
    fn get_attributes(self, local_name: &Atom)
                      -> Vec<Temporary<Attr>>;
    fn set_attribute_from_parser(self,
                                 name: QualName,
                                 value: DOMString,
                                 prefix: Option<DOMString>);
    fn set_attribute(self, name: &Atom, value: AttrValue);
    fn do_set_attribute(self, local_name: Atom, value: AttrValue,
                        name: Atom, namespace: Namespace,
                        prefix: Option<DOMString>, cb: |JSRef<Attr>| -> bool);
    fn parse_attribute(self, namespace: &Namespace, local_name: &Atom,
                       value: DOMString) -> AttrValue;

    fn remove_attribute(self, namespace: Namespace, name: &str);
    fn has_class(&self, name: &Atom) -> bool;

    fn set_atomic_attribute(self, name: &Atom, value: DOMString);

    // http://www.whatwg.org/html/#reflecting-content-attributes-in-idl-attributes
    fn has_attribute(self, name: &Atom) -> bool;
    fn set_bool_attribute(self, name: &Atom, value: bool);
    fn get_url_attribute(self, name: &Atom) -> DOMString;
    fn set_url_attribute(self, name: &Atom, value: DOMString);
    fn get_string_attribute(self, name: &Atom) -> DOMString;
    fn set_string_attribute(self, name: &Atom, value: DOMString);
    fn set_tokenlist_attribute(self, name: &Atom, value: DOMString);
    fn get_uint_attribute(self, name: &Atom) -> u32;
    fn set_uint_attribute(self, name: &Atom, value: u32);
}

impl<'a> AttributeHandlers for JSRef<'a, Element> {
    fn get_attribute(self, namespace: Namespace, local_name: &Atom) -> Option<Temporary<Attr>> {
        self.get_attributes(local_name).iter().map(|attr| attr.root())
            .find(|attr| *attr.namespace() == namespace)
            .map(|x| Temporary::from_rooted(*x))
    }

    fn get_attributes(self, local_name: &Atom) -> Vec<Temporary<Attr>> {
        self.attrs.borrow().iter().map(|attr| attr.root()).filter_map(|attr| {
            if *attr.local_name() == *local_name {
                Some(Temporary::from_rooted(*attr))
            } else {
                None
            }
        }).collect()
    }

    fn set_attribute_from_parser(self,
                                 qname: QualName,
                                 value: DOMString,
                                 prefix: Option<DOMString>) {
        // Don't set if the attribute already exists, so we can handle add_attrs_if_missing
        if self.attrs.borrow().iter().map(|attr| attr.root())
                .any(|a| *a.local_name() == qname.local && *a.namespace() == qname.ns) {
            return;
        }

        let name = match prefix {
            None => qname.local.clone(),
            Some(ref prefix) => {
                let name = format!("{:s}:{:s}", *prefix, qname.local.as_slice());
                Atom::from_slice(name.as_slice())
            },
        };
        let value = self.parse_attribute(&qname.ns, &qname.local, value);
        self.do_set_attribute(qname.local, value, name, qname.ns, prefix, |_| false)
    }

    fn set_attribute(self, name: &Atom, value: AttrValue) {
        assert!(name.as_slice() == name.as_slice().to_ascii_lower().as_slice());
        assert!(!name.as_slice().contains(":"));

        self.do_set_attribute(name.clone(), value, name.clone(),
            ns!(""), None, |attr| *attr.local_name() == *name);
    }

    fn do_set_attribute(self, local_name: Atom, value: AttrValue,
                        name: Atom, namespace: Namespace,
                        prefix: Option<DOMString>, cb: |JSRef<Attr>| -> bool) {
        let idx = self.attrs.borrow().iter()
                                     .map(|attr| attr.root())
                                     .position(|attr| cb(*attr));
        let (idx, set_type) = match idx {
            Some(idx) => (idx, AttrSettingType::ReplacedAttr),
            None => {
                let window = window_from_node(self).root();
                let attr = Attr::new(*window, local_name, value.clone(),
                                     name, namespace.clone(), prefix, Some(self));
                self.attrs.borrow_mut().push_unrooted(&attr);
                (self.attrs.borrow().len() - 1, AttrSettingType::FirstSetAttr)
            }
        };

        (*self.attrs.borrow())[idx].root().set_value(set_type, value, self);
    }

    fn parse_attribute(self, namespace: &Namespace, local_name: &Atom,
                       value: DOMString) -> AttrValue {
        if *namespace == ns!("") {
            vtable_for(&NodeCast::from_ref(self))
                .parse_plain_attribute(local_name, value)
        } else {
            AttrValue::String(value)
        }
    }

    fn remove_attribute(self, namespace: Namespace, name: &str) {
        let (_, local_name) = get_attribute_parts(name);
        let local_name = Atom::from_slice(local_name);

        let idx = self.attrs.borrow().iter().map(|attr| attr.root()).position(|attr| {
            *attr.local_name() == local_name
        });

        match idx {
            None => (),
            Some(idx) => {
                if namespace == ns!("") {
                    let attr = (*self.attrs.borrow())[idx].root();
                    vtable_for(&NodeCast::from_ref(self)).before_remove_attr(*attr);
                }

                self.attrs.borrow_mut().remove(idx);

                let node: JSRef<Node> = NodeCast::from_ref(self);
                if node.is_in_doc() {
                    let document = document_from_node(self).root();
                    if local_name == atom!("style") {
                        document.content_changed(node, NodeStyleDamaged);
                    } else {
                        document.content_changed(node, OtherNodeDamage);
                    }
                }
            }
        };
    }

    fn has_class(&self, name: &Atom) -> bool {
        self.get_attribute(ns!(""), &atom!("class")).root().map(|attr| {
            attr.value().tokens().map(|tokens| {
                tokens.iter().any(|atom| atom == name)
            }).unwrap_or(false)
        }).unwrap_or(false)
    }

    fn set_atomic_attribute(self, name: &Atom, value: DOMString) {
        assert!(name.as_slice().eq_ignore_ascii_case(name.as_slice()));
        let value = AttrValue::from_atomic(value);
        self.set_attribute(name, value);
    }

    fn has_attribute(self, name: &Atom) -> bool {
        assert!(name.as_slice().chars().all(|ch| {
            !ch.is_ascii() || ch.to_ascii().to_lowercase() == ch.to_ascii()
        }));
        self.attrs.borrow().iter().map(|attr| attr.root()).any(|attr| {
            *attr.local_name() == *name && *attr.namespace() == ns!("")
        })
    }

    fn set_bool_attribute(self, name: &Atom, value: bool) {
        if self.has_attribute(name) == value { return; }
        if value {
            self.set_string_attribute(name, String::new());
        } else {
            self.remove_attribute(ns!(""), name.as_slice());
        }
    }

    fn get_url_attribute(self, name: &Atom) -> DOMString {
        assert!(name.as_slice() == name.as_slice().to_ascii_lower().as_slice());
        if !self.has_attribute(name) {
            return "".to_string();
        }
        let url = self.get_string_attribute(name);
        let doc = document_from_node(self).root();
        let base = doc.url();
        // https://html.spec.whatwg.org/multipage/infrastructure.html#reflect
        // XXXManishearth this doesn't handle `javascript:` urls properly
        match UrlParser::new().base_url(base).parse(url.as_slice()) {
            Ok(parsed) => parsed.serialize(),
            Err(_) => "".to_string()
        }
    }
    fn set_url_attribute(self, name: &Atom, value: DOMString) {
        self.set_string_attribute(name, value);
    }

    fn get_string_attribute(self, name: &Atom) -> DOMString {
        match self.get_attribute(ns!(""), name) {
            Some(x) => x.root().Value(),
            None => "".to_string()
        }
    }
    fn set_string_attribute(self, name: &Atom, value: DOMString) {
        assert!(name.as_slice() == name.as_slice().to_ascii_lower().as_slice());
        self.set_attribute(name, AttrValue::String(value));
    }

    fn set_tokenlist_attribute(self, name: &Atom, value: DOMString) {
        assert!(name.as_slice() == name.as_slice().to_ascii_lower().as_slice());
        self.set_attribute(name, AttrValue::from_tokenlist(value));
    }

    fn get_uint_attribute(self, name: &Atom) -> u32 {
        assert!(name.as_slice().chars().all(|ch| {
            !ch.is_ascii() || ch.to_ascii().to_lowercase() == ch.to_ascii()
        }));
        let attribute = self.get_attribute(ns!(""), name).root();
        match attribute {
            Some(attribute) => {
                match *attribute.value() {
                    AttrValue::UInt(_, value) => value,
                    _ => panic!("Expected an AttrValue::UInt: \
                                 implement parse_plain_attribute"),
                }
            }
            None => 0,
        }
    }
    fn set_uint_attribute(self, name: &Atom, value: u32) {
        assert!(name.as_slice() == name.as_slice().to_ascii_lower().as_slice());
        self.set_attribute(name, AttrValue::UInt(value.to_string(), value));
    }
}

impl<'a> ElementMethods for JSRef<'a, Element> {
    // http://dom.spec.whatwg.org/#dom-element-namespaceuri
    fn GetNamespaceURI(self) -> Option<DOMString> {
        match self.namespace {
            ns!("") => None,
            Namespace(ref ns) => Some(ns.as_slice().to_string())
        }
    }

    fn LocalName(self) -> DOMString {
        self.local_name.as_slice().to_string()
    }

    // http://dom.spec.whatwg.org/#dom-element-prefix
    fn GetPrefix(self) -> Option<DOMString> {
        self.prefix.clone()
    }

    // http://dom.spec.whatwg.org/#dom-element-tagname
    fn TagName(self) -> DOMString {
        let qualified_name = match self.prefix {
            Some(ref prefix) => {
                (format!("{:s}:{:s}",
                         prefix.as_slice(),
                         self.local_name.as_slice())).into_maybe_owned()
            },
            None => self.local_name.as_slice().into_maybe_owned()
        };
        if self.html_element_in_html_document() {
            qualified_name.as_slice().to_ascii_upper()
        } else {
            qualified_name.into_string()
        }
    }

    // http://dom.spec.whatwg.org/#dom-element-id
    fn Id(self) -> DOMString {
        self.get_string_attribute(&atom!("id"))
    }

    // http://dom.spec.whatwg.org/#dom-element-id
    fn SetId(self, id: DOMString) {
        self.set_atomic_attribute(&atom!("id"), id);
    }

    // http://dom.spec.whatwg.org/#dom-element-classname
    fn ClassName(self) -> DOMString {
        self.get_string_attribute(&atom!("class"))
    }

    // http://dom.spec.whatwg.org/#dom-element-classname
    fn SetClassName(self, class: DOMString) {
        self.set_tokenlist_attribute(&atom!("class"), class);
    }

    // http://dom.spec.whatwg.org/#dom-element-classlist
    fn ClassList(self) -> Temporary<DOMTokenList> {
        self.class_list.or_init(|| DOMTokenList::new(self, &atom!("class")))
    }

    // http://dom.spec.whatwg.org/#dom-element-attributes
    fn Attributes(self) -> Temporary<NamedNodeMap> {
        self.attr_list.or_init(|| {
            let doc = {
                let node: JSRef<Node> = NodeCast::from_ref(self);
                node.owner_doc().root()
            };
            let window = doc.window().root();
            NamedNodeMap::new(*window, self)
        })
    }

    // http://dom.spec.whatwg.org/#dom-element-getattribute
    fn GetAttribute(self, name: DOMString) -> Option<DOMString> {
        let name = if self.html_element_in_html_document() {
            name.as_slice().to_ascii_lower()
        } else {
            name
        };
        self.get_attribute(ns!(""), &Atom::from_slice(name.as_slice())).root()
                     .map(|s| s.Value())
    }

    // http://dom.spec.whatwg.org/#dom-element-getattributens
    fn GetAttributeNS(self,
                      namespace: Option<DOMString>,
                      local_name: DOMString) -> Option<DOMString> {
        let namespace = namespace::from_domstring(namespace);
        self.get_attribute(namespace, &Atom::from_slice(local_name.as_slice())).root()
                     .map(|attr| attr.Value())
    }

    // http://dom.spec.whatwg.org/#dom-element-setattribute
    fn SetAttribute(self,
                    name: DOMString,
                    value: DOMString) -> ErrorResult {
        // Step 1.
        match xml_name_type(name.as_slice()) {
            InvalidXMLName => return Err(InvalidCharacter),
            _ => {}
        }

        // Step 2.
        let name = if self.html_element_in_html_document() {
            name.as_slice().to_ascii_lower()
        } else {
            name
        };

        // Step 3-5.
        let name = Atom::from_slice(name.as_slice());
        let value = self.parse_attribute(&ns!(""), &name, value);
        self.do_set_attribute(name.clone(), value, name.clone(), ns!(""), None, |attr| {
            attr.name().as_slice() == name.as_slice()
        });
        Ok(())
    }

    // http://dom.spec.whatwg.org/#dom-element-setattributens
    fn SetAttributeNS(self,
                      namespace_url: Option<DOMString>,
                      name: DOMString,
                      value: DOMString) -> ErrorResult {
        // Step 1.
        let namespace = namespace::from_domstring(namespace_url);

        let name_type = xml_name_type(name.as_slice());
        match name_type {
            // Step 2.
            InvalidXMLName => return Err(InvalidCharacter),
            // Step 3.
            Name => return Err(NamespaceError),
            QName => {}
        }

        // Step 4.
        let (prefix, local_name) = get_attribute_parts(name.as_slice());
        match prefix {
            Some(ref prefix_str) => {
                // Step 5.
                if namespace == ns!("") {
                    return Err(NamespaceError);
                }

                // Step 6.
                if "xml" == prefix_str.as_slice() && namespace != ns!(XML) {
                    return Err(NamespaceError);
                }

                // Step 7b.
                if "xmlns" == prefix_str.as_slice() && namespace != ns!(XMLNS) {
                    return Err(NamespaceError);
                }
            },
            None => {}
        }

        let name = Atom::from_slice(name.as_slice());
        let local_name = Atom::from_slice(local_name);
        let xmlns = atom!("xmlns");

        // Step 7a.
        if xmlns == name && namespace != ns!(XMLNS) {
            return Err(NamespaceError);
        }

        // Step 8.
        if namespace == ns!(XMLNS) && xmlns != name && Some("xmlns") != prefix {
            return Err(NamespaceError);
        }

        // Step 9.
        let value = self.parse_attribute(&namespace, &local_name, value);
        self.do_set_attribute(local_name.clone(), value, name,
                              namespace.clone(), prefix.map(|s| s.to_string()),
                              |attr| {
            *attr.local_name() == local_name &&
            *attr.namespace() == namespace
        });
        Ok(())
    }

    // http://dom.spec.whatwg.org/#dom-element-removeattribute
    fn RemoveAttribute(self, name: DOMString) {
        let name = if self.html_element_in_html_document() {
            name.as_slice().to_ascii_lower()
        } else {
            name
        };
        self.remove_attribute(ns!(""), name.as_slice())
    }

    // http://dom.spec.whatwg.org/#dom-element-removeattributens
    fn RemoveAttributeNS(self,
                         namespace: Option<DOMString>,
                         localname: DOMString) {
        let namespace = namespace::from_domstring(namespace);
        self.remove_attribute(namespace, localname.as_slice())
    }

    // http://dom.spec.whatwg.org/#dom-element-hasattribute
    fn HasAttribute(self, name: DOMString) -> bool {
        self.GetAttribute(name).is_some()
    }

    // http://dom.spec.whatwg.org/#dom-element-hasattributens
    fn HasAttributeNS(self,
                      namespace: Option<DOMString>,
                      local_name: DOMString) -> bool {
        self.GetAttributeNS(namespace, local_name).is_some()
    }

    fn GetElementsByTagName(self, localname: DOMString) -> Temporary<HTMLCollection> {
        let window = window_from_node(self).root();
        HTMLCollection::by_tag_name(*window, NodeCast::from_ref(self), localname)
    }

    fn GetElementsByTagNameNS(self, maybe_ns: Option<DOMString>,
                              localname: DOMString) -> Temporary<HTMLCollection> {
        let window = window_from_node(self).root();
        HTMLCollection::by_tag_name_ns(*window, NodeCast::from_ref(self), localname, maybe_ns)
    }

    fn GetElementsByClassName(self, classes: DOMString) -> Temporary<HTMLCollection> {
        let window = window_from_node(self).root();
        HTMLCollection::by_class_name(*window, NodeCast::from_ref(self), classes)
    }

    // http://dev.w3.org/csswg/cssom-view/#dom-element-getclientrects
    fn GetClientRects(self) -> Temporary<DOMRectList> {
        let win = window_from_node(self).root();
        let node: JSRef<Node> = NodeCast::from_ref(self);
        let rects = node.get_content_boxes();
        let rects: Vec<Root<DOMRect>> = rects.iter().map(|r| {
            DOMRect::new(
                *win,
                r.origin.y,
                r.origin.y + r.size.height,
                r.origin.x,
                r.origin.x + r.size.width).root()
        }).collect();

        DOMRectList::new(*win, rects.iter().map(|rect| rect.deref().clone()).collect())
    }

    // http://dev.w3.org/csswg/cssom-view/#dom-element-getboundingclientrect
    fn GetBoundingClientRect(self) -> Temporary<DOMRect> {
        let win = window_from_node(self).root();
        let node: JSRef<Node> = NodeCast::from_ref(self);
        let rect = node.get_bounding_content_box();
        DOMRect::new(
            *win,
            rect.origin.y,
            rect.origin.y + rect.size.height,
            rect.origin.x,
            rect.origin.x + rect.size.width)
    }

    fn GetInnerHTML(self) -> Fallible<DOMString> {
        //XXX TODO: XML case
        Ok(serialize(&mut NodeIterator::new(NodeCast::from_ref(self), false, false)))
    }

    fn GetOuterHTML(self) -> Fallible<DOMString> {
        Ok(serialize(&mut NodeIterator::new(NodeCast::from_ref(self), true, false)))
    }

    // http://dom.spec.whatwg.org/#dom-parentnode-children
    fn Children(self) -> Temporary<HTMLCollection> {
        let window = window_from_node(self).root();
        HTMLCollection::children(*window, NodeCast::from_ref(self))
    }

    // http://dom.spec.whatwg.org/#dom-parentnode-queryselector
    fn QuerySelector(self, selectors: DOMString) -> Fallible<Option<Temporary<Element>>> {
        let root: JSRef<Node> = NodeCast::from_ref(self);
        root.query_selector(selectors)
    }

    // http://dom.spec.whatwg.org/#dom-parentnode-queryselectorall
    fn QuerySelectorAll(self, selectors: DOMString) -> Fallible<Temporary<NodeList>> {
        let root: JSRef<Node> = NodeCast::from_ref(self);
        root.query_selector_all(selectors)
    }

    // http://dom.spec.whatwg.org/#dom-childnode-remove
    fn Remove(self) {
        let node: JSRef<Node> = NodeCast::from_ref(self);
        node.remove_self();
    }

    // http://dom.spec.whatwg.org/#dom-element-matches
    fn Matches(self, selectors: DOMString) -> Fallible<bool> {
        let parser_context = ParserContext {
            origin: AuthorOrigin,
        };
        match style::parse_selector_list_from_str(&parser_context, selectors.as_slice()) {
            Err(()) => Err(Syntax),
            Ok(ref selectors) => {
                let root: JSRef<Node> = NodeCast::from_ref(self);
                Ok(matches(selectors, &root, &mut None))
            }
        }
    }
}

pub fn get_attribute_parts<'a>(name: &'a str) -> (Option<&'a str>, &'a str) {
    //FIXME: Throw for XML-invalid names
    //FIXME: Throw for XMLNS-invalid names
    let (prefix, local_name) = if name.contains(":")  {
        let mut parts = name.splitn(1, ':');
        (Some(parts.next().unwrap()), parts.next().unwrap())
    } else {
        (None, name)
    };

    (prefix, local_name)
}

impl<'a> VirtualMethods for JSRef<'a, Element> {
    fn super_type<'a>(&'a self) -> Option<&'a VirtualMethods> {
        let node: &JSRef<Node> = NodeCast::from_borrowed_ref(self);
        Some(node as &VirtualMethods)
    }

    fn after_set_attr(&self, attr: JSRef<Attr>) {
        match self.super_type() {
            Some(ref s) => s.after_set_attr(attr),
            _ => ()
        }

        match attr.local_name() {
            &atom!("style") => {
                // Modifying the `style` attribute might change style.
                let node: JSRef<Node> = NodeCast::from_ref(*self);
                let doc = document_from_node(*self).root();
                let base_url = doc.url().clone();
                let value = attr.value();
                let style = Some(style::parse_style_attribute(value.as_slice(), &base_url));
                *self.style_attribute.borrow_mut() = style;

                if node.is_in_doc() {
                    doc.content_changed(node, NodeStyleDamaged);
                }
            }
            &atom!("class") => {
                // Modifying a class can change style.
                let node: JSRef<Node> = NodeCast::from_ref(*self);
                if node.is_in_doc() {
                    let document = document_from_node(*self).root();
                    document.content_changed(node, NodeStyleDamaged);
                }
            }
            &atom!("id") => {
                // Modifying an ID might change style.
                let node: JSRef<Node> = NodeCast::from_ref(*self);
                let value = attr.value();
                if node.is_in_doc() {
                    let doc = document_from_node(*self).root();
                    if !value.as_slice().is_empty() {
                        let value = Atom::from_slice(value.as_slice());
                        doc.register_named_element(*self, value);
                    }
                    doc.content_changed(node, NodeStyleDamaged);
                }
            }
            _ => {
                // Modifying any other attribute might change arbitrary things.
                let node: JSRef<Node> = NodeCast::from_ref(*self);
                if node.is_in_doc() {
                    let document = document_from_node(*self).root();
                    document.content_changed(node, OtherNodeDamage);
                }
            }
        }
    }

    fn before_remove_attr(&self, attr: JSRef<Attr>) {
        match self.super_type() {
            Some(ref s) => s.before_remove_attr(attr),
            _ => ()
        }

        match attr.local_name() {
            &atom!("style") => {
                // Modifying the `style` attribute might change style.
                *self.style_attribute.borrow_mut() = None;

                let node: JSRef<Node> = NodeCast::from_ref(*self);
                if node.is_in_doc() {
                    let doc = document_from_node(*self).root();
                    doc.content_changed(node, NodeStyleDamaged);
                }
            }
            &atom!("id") => {
                // Modifying an ID can change style.
                let node: JSRef<Node> = NodeCast::from_ref(*self);
                let value = attr.value();
                if node.is_in_doc() {
                    let doc = document_from_node(*self).root();
                    if !value.as_slice().is_empty() {
                        let value = Atom::from_slice(value.as_slice());
                        doc.unregister_named_element(*self, value);
                    }
                    doc.content_changed(node, NodeStyleDamaged);
                }
            }
            &atom!("class") => {
                // Modifying a class can change style.
                let node: JSRef<Node> = NodeCast::from_ref(*self);
                if node.is_in_doc() {
                    let document = document_from_node(*self).root();
                    document.content_changed(node, NodeStyleDamaged);
                }
            }
            _ => {
                // Modifying any other attribute might change arbitrary things.
                let node: JSRef<Node> = NodeCast::from_ref(*self);
                if node.is_in_doc() {
                    let doc = document_from_node(*self).root();
                    doc.content_changed(node, OtherNodeDamage);
                }
            }
        }
    }

    fn parse_plain_attribute(&self, name: &Atom, value: DOMString) -> AttrValue {
        match name {
            &atom!("id") => AttrValue::from_atomic(value),
            &atom!("class") => AttrValue::from_tokenlist(value),
            _ => self.super_type().unwrap().parse_plain_attribute(name, value),
        }
    }

    fn bind_to_tree(&self, tree_in_doc: bool) {
        match self.super_type() {
            Some(ref s) => s.bind_to_tree(tree_in_doc),
            _ => (),
        }

        if !tree_in_doc { return; }

        match self.get_attribute(ns!(""), &atom!("id")).root() {
            Some(attr) => {
                let doc = document_from_node(*self).root();
                let value = attr.Value();
                if !value.is_empty() {
                    let value = Atom::from_slice(value.as_slice());
                    doc.register_named_element(*self, value);
                }
            }
            _ => ()
        }
    }

    fn unbind_from_tree(&self, tree_in_doc: bool) {
        match self.super_type() {
            Some(ref s) => s.unbind_from_tree(tree_in_doc),
            _ => (),
        }

        if !tree_in_doc { return; }

        match self.get_attribute(ns!(""), &atom!("id")).root() {
            Some(attr) => {
                let doc = document_from_node(*self).root();
                let value = attr.Value();
                if !value.is_empty() {
                    let value = Atom::from_slice(value.as_slice());
                    doc.unregister_named_element(*self, value);
                }
            }
            _ => ()
        }
    }
}

impl<'a> style::TElement<'a> for JSRef<'a, Element> {
    fn get_attr(self, namespace: &Namespace, attr: &Atom) -> Option<&'a str> {
        self.get_attribute(namespace.clone(), attr).root().map(|attr| {
            // This transmute is used to cheat the lifetime restriction.
            unsafe { mem::transmute(attr.value().as_slice()) }
        })
    }
    fn get_attrs(self, attr: &Atom) -> Vec<&'a str> {
        self.get_attributes(attr).iter().map(|attr| attr.root()).map(|attr| {
            // This transmute is used to cheat the lifetime restriction.
            unsafe { mem::transmute(attr.value().as_slice()) }
        }).collect()
    }
    fn get_link(self) -> Option<&'a str> {
        // FIXME: This is HTML only.
        let node: JSRef<Node> = NodeCast::from_ref(self);
        match node.type_id() {
            // http://www.whatwg.org/specs/web-apps/current-work/multipage/selectors.html#
            // selector-link
            NodeTypeId::Element(ElementTypeId::HTMLAnchorElement) |
            NodeTypeId::Element(ElementTypeId::HTMLAreaElement) |
            NodeTypeId::Element(ElementTypeId::HTMLLinkElement) => self.get_attr(&ns!(""), &atom!("href")),
            _ => None,
         }
    }
    fn get_local_name(self) -> &'a Atom {
        // FIXME(zwarich): Remove this when UFCS lands and there is a better way
        // of disambiguating methods.
        fn get_local_name<'a, T: ElementHelpers<'a>>(this: T) -> &'a Atom {
            this.local_name()
        }

        get_local_name(self)
    }
    fn get_namespace(self) -> &'a Namespace {
        // FIXME(zwarich): Remove this when UFCS lands and there is a better way
        // of disambiguating methods.
        fn get_namespace<'a, T: ElementHelpers<'a>>(this: T) -> &'a Namespace {
            this.namespace()
        }

        get_namespace(self)
    }
    fn get_hover_state(self) -> bool {
        let node: JSRef<Node> = NodeCast::from_ref(self);
        node.get_hover_state()
    }
    fn get_id(self) -> Option<Atom> {
        self.get_attribute(ns!(""), &atom!("id")).map(|attr| {
            let attr = attr.root();
            match *attr.value() {
                AttrValue::Atom(ref val) => val.clone(),
                _ => panic!("`id` attribute should be AttrValue::Atom"),
            }
        })
    }
    fn get_disabled_state(self) -> bool {
        let node: JSRef<Node> = NodeCast::from_ref(self);
        node.get_disabled_state()
    }
    fn get_enabled_state(self) -> bool {
        let node: JSRef<Node> = NodeCast::from_ref(self);
        node.get_enabled_state()
    }
    fn get_checked_state(self) -> bool {
        match HTMLInputElementCast::to_ref(self) {
            Some(input) => input.Checked(),
            None => false,
        }
    }
    fn has_class(self, name: &Atom) -> bool {
        // FIXME(zwarich): Remove this when UFCS lands and there is a better way
        // of disambiguating methods.
        fn has_class<T: AttributeHandlers>(this: T, name: &Atom) -> bool {
            this.has_class(name)
        }

        has_class(self, name)
    }
    fn each_class(self, callback: |&Atom|) {
        match self.get_attribute(ns!(""), &atom!("class")).root() {
            None => {}
            Some(ref attr) => {
                match attr.value().tokens() {
                    None => {}
                    Some(tokens) => {
                        for token in tokens.iter() {
                            callback(token)
                        }
                    }
                }
            }
        }
    }
    fn has_nonzero_border(self) -> bool {
        match HTMLTableElementCast::to_ref(self) {
            None => false,
            Some(this) => {
                match this.get_border() {
                    None | Some(0) => false,
                    Some(_) => true,
                }
            }
        }
    }
}

pub trait ActivationElementHelpers<'a> {
    fn as_maybe_activatable(&'a self) -> Option<&'a Activatable + 'a>;
    fn click_in_progress(self) -> bool;
    fn set_click_in_progress(self, click: bool);
    fn nearest_activable_element(self) -> Option<Temporary<Element>>;
    fn authentic_click_activation<'b>(self, event: JSRef<'b, Event>);
}

impl<'a> ActivationElementHelpers<'a> for JSRef<'a, Element> {
    fn as_maybe_activatable(&'a self) -> Option<&'a Activatable + 'a> {
        let node: JSRef<Node> = NodeCast::from_ref(*self);
        match node.type_id() {
            NodeTypeId::Element(ElementTypeId::HTMLInputElement) => {
                let element: &'a JSRef<'a, HTMLInputElement> = HTMLInputElementCast::to_borrowed_ref(self).unwrap();
                Some(element as &'a Activatable + 'a)
            },
            _ => {
                None
            }
        }
    }

    fn click_in_progress(self) -> bool {
        let node: JSRef<Node> = NodeCast::from_ref(self);
        node.get_flag(CLICK_IN_PROGRESS)
    }

    fn set_click_in_progress(self, click: bool) {
        let node: JSRef<Node> = NodeCast::from_ref(self);
        node.set_flag(CLICK_IN_PROGRESS, click)
    }

    // https://html.spec.whatwg.org/multipage/interaction.html#nearest-activatable-element
    fn nearest_activable_element(self) -> Option<Temporary<Element>> {
        match self.as_maybe_activatable() {
            Some(el) => Some(Temporary::from_rooted(*el.as_element().root())),
            None => {
                let node: JSRef<Node> = NodeCast::from_ref(self);
                node.ancestors()
                    .filter_map(|node| ElementCast::to_ref(node))
                    .filter(|e| e.as_maybe_activatable().is_some()).next()
                    .map(|r| Temporary::from_rooted(r))
            }
        }
    }

    /// Please call this method *only* for real click events
    ///
    /// https://html.spec.whatwg.org/multipage/interaction.html#run-authentic-click-activation-steps
    ///
    /// Use an element's synthetic click activation (or handle_event) for any script-triggered clicks.
    /// If the spec says otherwise, check with Manishearth first
    fn authentic_click_activation<'b>(self, event: JSRef<'b, Event>) {
        // Not explicitly part of the spec, however this helps enforce the invariants
        // required to save state between pre-activation and post-activation
        // since we cannot nest authentic clicks (unlike synthetic click activation, where
        // the script can generate more click events from the handler)
        assert!(!self.click_in_progress());

        let target: JSRef<EventTarget> = EventTargetCast::from_ref(self);
        // Step 2 (requires canvas support)
        // Step 3
        self.set_click_in_progress(true);
        // Step 4
        let e = self.nearest_activable_element().root();
        match e {
            Some(el) => match el.as_maybe_activatable() {
                Some(elem) => {
                    // Step 5-6
                    elem.pre_click_activation();
                    target.dispatch_event(event);
                    if !event.DefaultPrevented() {
                        // post click activation
                        elem.activation_behavior();
                    } else {
                        elem.canceled_activation();
                    }
                }
                // Step 6
                None => {target.dispatch_event(event);}
            },
            // Step 6
            None => {target.dispatch_event(event);}
        }
        // Step 7
        self.set_click_in_progress(false);
    }
}<|MERGE_RESOLUTION|>--- conflicted
+++ resolved
@@ -15,19 +15,10 @@
 use dom::bindings::codegen::Bindings::EventBinding::EventMethods;
 use dom::bindings::codegen::Bindings::HTMLInputElementBinding::HTMLInputElementMethods;
 use dom::bindings::codegen::Bindings::NamedNodeMapBinding::NamedNodeMapMethods;
-<<<<<<< HEAD
 use dom::bindings::codegen::InheritTypes::{ElementDerived, HTMLInputElementDerived, HTMLTableCellElementDerived};
 use dom::bindings::codegen::InheritTypes::{HTMLInputElementCast, NodeCast, EventTargetCast, ElementCast};
 use dom::bindings::error::{ErrorResult, Fallible};
 use dom::bindings::error::Error::{NamespaceError, InvalidCharacter, Syntax};
-=======
-use dom::bindings::codegen::InheritTypes::{ElementCast, ElementDerived, EventTargetCast};
-use dom::bindings::codegen::InheritTypes::{HTMLBodyElementDerived, HTMLInputElementCast};
-use dom::bindings::codegen::InheritTypes::{HTMLInputElementDerived, HTMLTableElementCast};
-use dom::bindings::codegen::InheritTypes::{HTMLTableElementDerived, HTMLTableCellElementDerived};
-use dom::bindings::codegen::InheritTypes::{HTMLTableRowElementDerived};
-use dom::bindings::codegen::InheritTypes::{HTMLTableSectionElementDerived, NodeCast};
->>>>>>> 905c30d6
 use dom::bindings::js::{MutNullableJS, JS, JSRef, Temporary, TemporaryPushable};
 use dom::bindings::js::{OptionalRootable, Root};
 use dom::bindings::utils::{Reflectable, Reflector};
@@ -39,27 +30,13 @@
 use dom::document::{Document, DocumentHelpers, LayoutDocumentHelpers};
 use dom::domtokenlist::DOMTokenList;
 use dom::event::Event;
-<<<<<<< HEAD
-use dom::eventtarget::{EventTarget, EventTargetTypeId, EventTargetHelpers};
-=======
-use dom::eventtarget::{EventTarget, NodeTargetTypeId, EventTargetHelpers};
+use dom::eventtarget::{EventTarget, EventTargetTypeId, NodeTargetTypeId, EventTargetHelpers};
 use dom::htmlbodyelement::{HTMLBodyElement, HTMLBodyElementHelpers};
->>>>>>> 905c30d6
 use dom::htmlcollection::HTMLCollection;
 use dom::htmlinputelement::{HTMLInputElement, RawLayoutHTMLInputElementHelpers};
 use dom::htmlserializer::serialize;
 use dom::htmltableelement::{HTMLTableElement, HTMLTableElementHelpers};
 use dom::htmltablecellelement::{HTMLTableCellElement, HTMLTableCellElementHelpers};
-<<<<<<< HEAD
-use dom::node::{NodeTypeId, Node, NodeHelpers, NodeIterator, document_from_node, CLICK_IN_PROGRESS};
-use dom::node::{window_from_node, LayoutNodeHelpers};
-use dom::nodelist::NodeList;
-use dom::virtualmethods::{VirtualMethods, vtable_for};
-use devtools_traits::AttrInfo;
-use style::{IntegerAttribute, LengthAttribute};
-use style::{matches, parse_selector_list_from_str};
-use style;
-=======
 use dom::htmltablerowelement::{HTMLTableRowElement, HTMLTableRowElementHelpers};
 use dom::htmltablesectionelement::{HTMLTableSectionElement, HTMLTableSectionElementHelpers};
 use dom::node::{CLICK_IN_PROGRESS, ElementNodeTypeId, LayoutNodeHelpers, Node, NodeHelpers};
@@ -72,7 +49,6 @@
 use style::{ColSpanUnsignedIntegerAttribute, IntegerAttribute, LengthAttribute, ParserContext};
 use style::{SimpleColorAttribute, SizeIntegerAttribute, UnsignedIntegerAttribute};
 use style::{WidthLengthAttribute, matches};
->>>>>>> 905c30d6
 use servo_util::namespace;
 use servo_util::str::{DOMString, LengthOrPercentageOrAuto};
 
@@ -320,12 +296,7 @@
     unsafe fn get_length_attribute_for_layout(&self, length_attribute: LengthAttribute)
                                               -> LengthOrPercentageOrAuto {
         match length_attribute {
-<<<<<<< HEAD
             LengthAttribute::Width => {
-                if !self.is_htmltablecellelement() {
-                    panic!("I'm not a table cell!")
-=======
-            WidthLengthAttribute => {
                 if self.is_htmltableelement() {
                     let this: &HTMLTableElement = mem::transmute(self);
                     this.get_width()
@@ -334,7 +305,6 @@
                     this.get_width()
                 } else {
                     panic!("I'm not a table or table cell!")
->>>>>>> 905c30d6
                 }
             }
         }
