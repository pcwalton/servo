--- conflicted
+++ resolved
@@ -15,17 +15,13 @@
 use dom::eventtarget::{EventTarget, EventTargetTypeId};
 use dom::htmlelement::HTMLElement;
 use dom::htmltablecaptionelement::HTMLTableCaptionElement;
-<<<<<<< HEAD
 use dom::node::{Node, NodeHelpers, NodeTypeId};
+use dom::virtualmethods::VirtualMethods;
 use servo_util::str::DOMString;
-=======
-use dom::node::{Node, NodeHelpers, ElementNodeTypeId};
-use dom::virtualmethods::VirtualMethods;
 
 use cssparser::RGBA;
 use servo_util::str::{mod, AutoLpa, DOMString, LengthOrPercentageOrAuto};
 use std::cell::Cell;
->>>>>>> 905c30d6
 
 #[dom_struct]
 pub struct HTMLTableElement {
@@ -45,17 +41,13 @@
     fn new_inherited(localName: DOMString, prefix: Option<DOMString>, document: JSRef<Document>)
                      -> HTMLTableElement {
         HTMLTableElement {
-<<<<<<< HEAD
-            htmlelement: HTMLElement::new_inherited(ElementTypeId::HTMLTableElement, localName, prefix, document)
-=======
-            htmlelement: HTMLElement::new_inherited(HTMLTableElementTypeId,
+            htmlelement: HTMLElement::new_inherited(ElementTypeId::HTMLTableElement,
                                                     localName,
                                                     prefix,
-                                                    document),
+                                                    document)
             background_color: Cell::new(None),
             border: Cell::new(None),
             width: Cell::new(AutoLpa),
->>>>>>> 905c30d6
         }
     }
 
