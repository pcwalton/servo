/* This Source Code Form is subject to the terms of the Mozilla Public
 * License, v. 2.0. If a copy of the MPL was not distributed with this
 * file, You can obtain one at http://mozilla.org/MPL/2.0/. */

//! CSS table formatting contexts.

#![deny(unsafe_blocks)]

use block::{BlockFlow, ISizeAndMarginsComputer, MarginsMayCollapseFlag};
use block::{ISizeConstraintInput, ISizeConstraintSolution};
use construct::FlowConstructor;
use context::LayoutContext;
use floats::FloatKind;
<<<<<<< HEAD
use flow::{Flow, FlowClass, IMPACTED_BY_LEFT_FLOATS, IMPACTED_BY_RIGHT_FLOATS, ImmutableFlowUtils};
use fragment::{Fragment, FragmentBoundsIterator};
use layout_debug;
use model::{IntrinsicISizes, IntrinsicISizesContribution};
use table_wrapper::TableLayout;
=======
use flow::{mod, Flow, FlowClass, IMPACTED_BY_LEFT_FLOATS, IMPACTED_BY_RIGHT_FLOATS};
use flow::{ImmutableFlowUtils, TableFlowClass};
use fragment::{Fragment, FragmentBoundsIterator};
use layout_debug;
use model::{IntrinsicISizes, IntrinsicISizesContribution};
use table_row::CellIntrinsicInlineSize;
use table_wrapper::{TableLayout, FixedLayout, AutoLayout};
>>>>>>> 905c30d6
use wrapper::ThreadSafeLayoutNode;

use servo_util::geometry::Au;
use servo_util::logical_geometry::LogicalRect;
use std::cmp::max;
use std::fmt;
use style::{ComputedValues, CSSFloat};
use style::computed_values::{LengthOrPercentageOrAuto, table_layout};
use sync::Arc;

/// A table flow corresponded to the table's internal table fragment under a table wrapper flow.
/// The properties `position`, `float`, and `margin-*` are used on the table wrapper fragment,
/// not table fragment per CSS 2.1 § 10.5.
#[deriving(Encodable)]
pub struct TableFlow {
    pub block_flow: BlockFlow,

    /// Information about the intrinsic inline-sizes of each column, computed bottom-up during
    /// intrinsic inline-size bubbling.
    pub column_intrinsic_inline_sizes: Vec<ColumnIntrinsicInlineSize>,

    /// Information about the actual inline-sizes of each column, computed top-down during actual
    /// inline-size bubbling.
    pub column_computed_inline_sizes: Vec<ColumnComputedInlineSize>,

    /// Table-layout property
    pub table_layout: TableLayout,
}

impl TableFlow {
    pub fn from_node_and_fragment(node: &ThreadSafeLayoutNode,
                                  fragment: Fragment)
                                  -> TableFlow {
        let mut block_flow = BlockFlow::from_node_and_fragment(node, fragment);
        let table_layout = if block_flow.fragment().style().get_table().table_layout ==
                              table_layout::fixed {
            TableLayout::Fixed
        } else {
            TableLayout::Auto
        };
        TableFlow {
            block_flow: block_flow,
            column_intrinsic_inline_sizes: Vec::new(),
            column_computed_inline_sizes: Vec::new(),
            table_layout: table_layout
        }
    }

    pub fn from_node(constructor: &mut FlowConstructor,
                     node: &ThreadSafeLayoutNode)
                     -> TableFlow {
        let mut block_flow = BlockFlow::from_node(constructor, node);
        let table_layout = if block_flow.fragment().style().get_table().table_layout ==
                              table_layout::fixed {
            TableLayout::Fixed
        } else {
            TableLayout::Auto
        };
        TableFlow {
            block_flow: block_flow,
            column_intrinsic_inline_sizes: Vec::new(),
            column_computed_inline_sizes: Vec::new(),
            table_layout: table_layout
        }
    }

    pub fn float_from_node(constructor: &mut FlowConstructor,
                           node: &ThreadSafeLayoutNode,
                           float_kind: FloatKind)
                           -> TableFlow {
        let mut block_flow = BlockFlow::float_from_node(constructor, node, float_kind);
        let table_layout = if block_flow.fragment().style().get_table().table_layout ==
                              table_layout::fixed {
            TableLayout::Fixed
        } else {
            TableLayout::Auto
        };
        TableFlow {
            block_flow: block_flow,
            column_intrinsic_inline_sizes: Vec::new(),
            column_computed_inline_sizes: Vec::new(),
            table_layout: table_layout
        }
    }

    /// Update the corresponding value of `self_inline_sizes` if a value of `kid_inline_sizes` has
    /// a larger value than one of `self_inline_sizes`. Returns the minimum and preferred inline
    /// sizes.
    fn update_automatic_column_inline_sizes(
            parent_inline_sizes: &mut Vec<ColumnIntrinsicInlineSize>,
            child_cell_inline_sizes: &[CellIntrinsicInlineSize])
            -> IntrinsicISizes {
        let mut total_inline_sizes = IntrinsicISizes::new();
        let mut column_index = 0;
        for child_cell_inline_size in child_cell_inline_sizes.iter() {
            for _ in range(0, child_cell_inline_size.column_span) {
                if column_index < parent_inline_sizes.len() {
                    // We already have some intrinsic size information for this column. Merge it in
                    // according to the rules specified in INTRINSIC § 4.
                    let parent_sizes = &mut parent_inline_sizes[column_index];
                    if child_cell_inline_size.column_span > 1 {
                        // TODO(pcwalton): Perform the recursive algorithm specified in INTRINSIC §
                        // 4. For now we make this column contribute no width.
                    } else {
                        let column_size = &child_cell_inline_size.column_size;
                        *parent_sizes = ColumnIntrinsicInlineSize {
                            minimum_length: max(parent_sizes.minimum_length,
                                                column_size.minimum_length),
                            percentage: parent_sizes.greatest_percentage(column_size),
                            preferred: max(parent_sizes.preferred, column_size.preferred),
                            constrained: parent_sizes.constrained || column_size.constrained,
                        }
                    }
                } else {
                    // We discovered a new column. Initialize its data.
                    debug_assert!(column_index == parent_inline_sizes.len());
                    if child_cell_inline_size.column_span > 1 {
                        // TODO(pcwalton): Perform the recursive algorithm specified in INTRINSIC §
                        // 4. For now we make this column contribute no width.
                        parent_inline_sizes.push(ColumnIntrinsicInlineSize::new())
                    } else {
                        parent_inline_sizes.push(child_cell_inline_size.column_size)
                    }
                }

                total_inline_sizes.minimum_inline_size = total_inline_sizes.minimum_inline_size +
                    parent_inline_sizes[column_index].minimum_length;
                total_inline_sizes.preferred_inline_size =
                    total_inline_sizes.preferred_inline_size +
                    parent_inline_sizes[column_index].preferred;

                column_index += 1
            }
        }

        total_inline_sizes
    }

    /// Assign block-size for table flow.
    ///
    /// TODO(#2014, pcwalton): This probably doesn't handle margin collapse right.
    ///
    /// inline(always) because this is only ever called by in-order or non-in-order top-level
    /// methods
    #[inline(always)]
    fn assign_block_size_table_base<'a>(&mut self, layout_context: &'a LayoutContext<'a>) {
        self.block_flow.assign_block_size_block_base(layout_context, MarginsMayCollapseFlag::MarginsMayNotCollapse);
    }

    /// Updates the minimum and preferred inline-size calculation for a single row. This is
    /// factored out into a separate function because we process children of rowgroups too.
    fn update_column_inline_sizes_for_row(child: &mut Flow,
                                          column_inline_sizes: &mut Vec<ColumnIntrinsicInlineSize>,
                                          computation: &mut IntrinsicISizesContribution,
                                          did_first_row: &mut bool,
                                          table_layout: TableLayout) {
        // Read column inline-sizes from the table-row, and assign inline-size=0 for the columns
        // not defined in the column group.
        //
        // FIXME: Need to read inline-sizes from either table-header-group OR the first table-row.
        debug_assert!(child.is_table_row());
        let row = child.as_table_row();
        match table_layout {
            FixedLayout => {
                // Fixed table layout only looks at the first row.
                //
                // FIXME(pcwalton): This is really inefficient. We should stop after the first row!
                if !*did_first_row {
                    *did_first_row = true;
                    for cell_inline_size in row.cell_intrinsic_inline_sizes.iter() {
                        column_inline_sizes.push(cell_inline_size.column_size);
                    }
                }
            }
            AutoLayout => {
                computation.union_block(&TableFlow::update_automatic_column_inline_sizes(
                    column_inline_sizes,
                    row.cell_intrinsic_inline_sizes.as_slice()))
            }
        }
    }
}

impl Flow for TableFlow {
    fn class(&self) -> FlowClass {
        FlowClass::Table
    }

    fn as_table<'a>(&'a mut self) -> &'a mut TableFlow {
        self
    }

    fn as_immutable_table<'a>(&'a self) -> &'a TableFlow {
        self
    }

    fn as_block<'a>(&'a mut self) -> &'a mut BlockFlow {
        &mut self.block_flow
    }

    fn column_intrinsic_inline_sizes<'a>(&'a mut self) -> &'a mut Vec<ColumnIntrinsicInlineSize> {
        &mut self.column_intrinsic_inline_sizes
    }

    fn column_computed_inline_sizes<'a>(&'a mut self) -> &'a mut Vec<ColumnComputedInlineSize> {
        &mut self.column_computed_inline_sizes
    }

    /// The specified column inline-sizes are set from column group and the first row for the fixed
    /// table layout calculation.
    /// The maximum min/pref inline-sizes of each column are set from the rows for the automatic
    /// table layout calculation.
    fn bubble_inline_sizes(&mut self) {
        let _scope = layout_debug_scope!("table::bubble_inline_sizes {:x}",
                                         self.block_flow.base.debug_id());

        let mut computation = IntrinsicISizesContribution::new();
        let mut did_first_row = false;
        for kid in self.block_flow.base.child_iter() {
            debug_assert!(kid.is_proper_table_child());
            if kid.is_table_colgroup() {
                for specified_inline_size in kid.as_table_colgroup().inline_sizes.iter() {
                    self.column_intrinsic_inline_sizes.push(ColumnIntrinsicInlineSize {
                        minimum_length: match *specified_inline_size {
                            LengthOrPercentageOrAuto::Auto | LengthOrPercentageOrAuto::Percentage(_) => Au(0),
                            LengthOrPercentageOrAuto::Length(length) => length,
                        },
                        percentage: match *specified_inline_size {
                            LengthOrPercentageOrAuto::Auto | LengthOrPercentageOrAuto::Length(_) => 0.0,
                            LengthOrPercentageOrAuto::Percentage(percentage) => percentage,
                        },
                        preferred: Au(0),
                        constrained: false,
                    })
                }
<<<<<<< HEAD
            } else if kid.is_table_rowgroup() || kid.is_table_row() {
                // Read column inline-sizes from the table-row-group/table-row, and assign
                // inline-size=0 for the columns not defined in the column group.
                // FIXME: Need to read inline-sizes from either table-header-group OR the first
                // table-row.
                match self.table_layout {
                    TableLayout::Fixed => {
                        // Fixed table layout only looks at the first row.
                        if !did_first_row {
                            did_first_row = true;
                            for child_column_inline_size in kid.column_intrinsic_inline_sizes()
                                                               .iter() {
                                self.column_intrinsic_inline_sizes.push(*child_column_inline_size);
                            }
                        }
                    }
                    TableLayout::Auto => {
                        let child_column_inline_sizes = kid.column_intrinsic_inline_sizes();
                        let mut child_intrinsic_sizes = TableFlow::update_column_inline_sizes(
                            &mut self.column_intrinsic_inline_sizes,
                            child_column_inline_sizes);

                        // Add new columns if processing this row caused us to discover them.
                        let child_column_count = child_column_inline_sizes.len();
                        let parent_column_count = self.column_intrinsic_inline_sizes.len();
                        debug!("table until the previous row has {} column(s) and this row has {} \
                                column(s)",
                               parent_column_count,
                               child_column_count);
                        self.column_intrinsic_inline_sizes.reserve(child_column_count);
                        for i in range(parent_column_count, child_column_count) {
                            let inline_size_for_new_column = (*child_column_inline_sizes)[i];
                            child_intrinsic_sizes.minimum_inline_size =
                                child_intrinsic_sizes.minimum_inline_size +
                                inline_size_for_new_column.minimum_length;
                            child_intrinsic_sizes.preferred_inline_size =
                                child_intrinsic_sizes.preferred_inline_size +
                                inline_size_for_new_column.preferred;
                            self.column_intrinsic_inline_sizes.push(inline_size_for_new_column);
                        }

                        computation.union_block(&child_intrinsic_sizes)
                    }
=======
            } else if kid.is_table_rowgroup() {
                for grandkid in flow::mut_base(kid).child_iter() {
                    TableFlow::update_column_inline_sizes_for_row(
                        grandkid,
                        &mut self.column_intrinsic_inline_sizes,
                        &mut computation,
                        &mut did_first_row,
                        self.table_layout)
>>>>>>> 905c30d6
                }
            } else if kid.is_table_row() {
                TableFlow::update_column_inline_sizes_for_row(
                        kid,
                        &mut self.column_intrinsic_inline_sizes,
                        &mut computation,
                        &mut did_first_row,
                        self.table_layout)
            }
        }

        self.block_flow.base.intrinsic_inline_sizes = computation.finish()
    }

    /// Recursively (top-down) determines the actual inline-size of child contexts and fragments.
    /// When called on this context, the context has had its inline-size set by the parent context.
    fn assign_inline_sizes(&mut self, layout_context: &LayoutContext) {
        let _scope = layout_debug_scope!("table::assign_inline_sizes {:x}",
                                            self.block_flow.base.debug_id());
        debug!("assign_inline_sizes({}): assigning inline_size for flow", "table");

        // The position was set to the containing block by the flow's parent.
        let containing_block_inline_size = self.block_flow.base.block_container_inline_size;

        let mut num_unspecified_inline_sizes = 0;
        let mut total_column_inline_size = Au(0);
        for column_inline_size in self.column_intrinsic_inline_sizes.iter() {
            let this_column_inline_size = column_inline_size.minimum_length;
            if this_column_inline_size == Au(0) {
                num_unspecified_inline_sizes += 1
            } else {
                total_column_inline_size = total_column_inline_size + this_column_inline_size
            }
        }

        let inline_size_computer = InternalTable;

        inline_size_computer.compute_used_inline_size(&mut self.block_flow,
                                                      layout_context,
                                                      containing_block_inline_size);

        let inline_start_content_edge = self.block_flow.fragment.border_padding.inline_start;
        let padding_and_borders = self.block_flow.fragment.border_padding.inline_start_end();
        let content_inline_size =
            self.block_flow.fragment.border_box.size.inline - padding_and_borders;

        match self.table_layout {
            TableLayout::Fixed => {
                // In fixed table layout, we distribute extra space among the unspecified columns
                // if there are any, or among all the columns if all are specified.
                self.column_computed_inline_sizes.clear();
                if num_unspecified_inline_sizes == 0 {
                    let ratio = content_inline_size.to_subpx() /
                        total_column_inline_size.to_subpx();
                    for column_inline_size in self.column_intrinsic_inline_sizes.iter() {
                        self.column_computed_inline_sizes.push(ColumnComputedInlineSize {
                            size: column_inline_size.minimum_length.scale_by(ratio),
                        });
                    }
                } else if num_unspecified_inline_sizes != 0 {
                    let extra_column_inline_size =
                        (content_inline_size - total_column_inline_size) /
                        num_unspecified_inline_sizes;
                    for column_inline_size in self.column_intrinsic_inline_sizes.iter() {
                        if column_inline_size.minimum_length == Au(0) &&
                                column_inline_size.percentage == 0.0 {
                            self.column_computed_inline_sizes.push(ColumnComputedInlineSize {
                                size: extra_column_inline_size / num_unspecified_inline_sizes,
                            });
                        } else {
                            self.column_computed_inline_sizes.push(ColumnComputedInlineSize {
                                size: column_inline_size.minimum_length,
                            });
                        }
                    }
                }
            }
            _ => {
                // The table wrapper already computed the inline-sizes and propagated them down
                // to us.
            }
        }

        // As tables are always wrapped inside a table wrapper, they are never impacted by floats.
        self.block_flow.base.flags.remove(IMPACTED_BY_LEFT_FLOATS);
        self.block_flow.base.flags.remove(IMPACTED_BY_RIGHT_FLOATS);

        self.block_flow.propagate_assigned_inline_size_to_children(
            layout_context,
            inline_start_content_edge,
            content_inline_size,
            Some(self.column_computed_inline_sizes.as_slice()));
    }

    fn assign_block_size<'a>(&mut self, ctx: &'a LayoutContext<'a>) {
        debug!("assign_block_size: assigning block_size for table");
        self.assign_block_size_table_base(ctx);
    }

    fn compute_absolute_position(&mut self) {
        self.block_flow.compute_absolute_position()
    }

    fn generated_containing_block_rect(&self) -> LogicalRect<Au> {
        self.block_flow.generated_containing_block_rect()
    }

    fn update_late_computed_inline_position_if_necessary(&mut self, inline_position: Au) {
        self.block_flow.update_late_computed_inline_position_if_necessary(inline_position)
    }

    fn update_late_computed_block_position_if_necessary(&mut self, block_position: Au) {
        self.block_flow.update_late_computed_block_position_if_necessary(block_position)
    }

    fn build_display_list(&mut self, layout_context: &LayoutContext) {
        self.block_flow.build_display_list(layout_context);
    }

    fn repair_style(&mut self, new_style: &Arc<ComputedValues>) {
        self.block_flow.repair_style(new_style)
    }

    fn iterate_through_fragment_bounds(&self, iterator: &mut FragmentBoundsIterator) {
        self.block_flow.iterate_through_fragment_bounds(iterator);
    }
}

impl fmt::Show for TableFlow {
    /// Outputs a debugging string describing this table flow.
    fn fmt(&self, f: &mut fmt::Formatter) -> fmt::Result {
        write!(f, "TableFlow: {}", self.block_flow)
    }
}

/// Table, TableRowGroup, TableRow, TableCell types.
/// Their inline-sizes are calculated in the same way and do not have margins.
pub struct InternalTable;

impl ISizeAndMarginsComputer for InternalTable {
    /// Compute the used value of inline-size, taking care of min-inline-size and max-inline-size.
    ///
    /// CSS Section 10.4: Minimum and Maximum inline-sizes
    fn compute_used_inline_size(&self,
                                block: &mut BlockFlow,
                                ctx: &LayoutContext,
                                parent_flow_inline_size: Au) {
        let input = self.compute_inline_size_constraint_inputs(block,
                                                               parent_flow_inline_size,
                                                               ctx);
        let solution = self.solve_inline_size_constraints(block, &input);

        self.set_inline_size_constraint_solutions(block, solution);
    }

    /// Solve the inline-size and margins constraints for this block flow.
    fn solve_inline_size_constraints(&self, _: &mut BlockFlow, input: &ISizeConstraintInput)
                               -> ISizeConstraintSolution {
        ISizeConstraintSolution::new(input.available_inline_size, Au(0), Au(0))
    }
}

/// Information about the intrinsic inline sizes of columns within a table.
///
/// During table inline-size bubbling, we might need to store both a percentage constraint and a
/// specific width constraint. For instance, one cell might say that it wants to be 100 pixels wide
/// in the inline direction and another cell might say that it wants to take up 20% of the inline-
/// size of the table. Now because we bubble up these constraints during the bubble-inline-sizes
/// phase of layout, we don't know yet how wide the table is ultimately going to be in the inline
/// direction. As we need to pick the maximum width of all cells for a column (in this case, the
/// maximum of 100 pixels and 20% of the table), the preceding constraint means that we must
/// potentially store both a specified width *and* a specified percentage, so that the inline-size
/// assignment phase of layout will know which one to pick.
#[deriving(Clone, Encodable, Show)]
pub struct ColumnIntrinsicInlineSize {
    /// The preferred intrinsic inline size.
    pub preferred: Au,
    /// The largest specified size of this column as a length.
    pub minimum_length: Au,
    /// The largest specified size of this column as a percentage (`width` property).
    pub percentage: CSSFloat,
    /// Whether the column inline size is *constrained* per INTRINSIC § 4.1.
    pub constrained: bool,
}

impl ColumnIntrinsicInlineSize {
    /// Returns a newly-initialized `ColumnIntrinsicInlineSize` with all fields blank.
    pub fn new() -> ColumnIntrinsicInlineSize {
        ColumnIntrinsicInlineSize {
            preferred: Au(0),
            minimum_length: Au(0),
            percentage: 0.0,
            constrained: false,
        }
    }

    /// Returns the true minimum size of this column, given the containing block's inline size.
    /// Beware that this is generally only correct for fixed table layout. (Compare CSS 2.1 §
    /// 17.5.2.1 with the algorithm in INTRINSIC § 4.)
    pub fn minimum(&self, containing_block_inline_size: Au) -> Au {
        max(self.minimum_length, containing_block_inline_size.scale_by(self.percentage))
    }

    /// Returns the higher of the two percentages specified in `self` and `other`.
    pub fn greatest_percentage(&self, other: &ColumnIntrinsicInlineSize) -> CSSFloat {
        if self.percentage > other.percentage {
            self.percentage
        } else {
            other.percentage
        }
    }
}

/// The actual inline size for each column.
///
/// TODO(pcwalton): There will probably be some `border-collapse`-related info in here too
/// eventually.
#[deriving(Encodable)]
pub struct ColumnComputedInlineSize {
    /// The computed size of this inline column.
    pub size: Au,
}<|MERGE_RESOLUTION|>--- conflicted
+++ resolved
@@ -11,21 +11,11 @@
 use construct::FlowConstructor;
 use context::LayoutContext;
 use floats::FloatKind;
-<<<<<<< HEAD
 use flow::{Flow, FlowClass, IMPACTED_BY_LEFT_FLOATS, IMPACTED_BY_RIGHT_FLOATS, ImmutableFlowUtils};
 use fragment::{Fragment, FragmentBoundsIterator};
 use layout_debug;
 use model::{IntrinsicISizes, IntrinsicISizesContribution};
 use table_wrapper::TableLayout;
-=======
-use flow::{mod, Flow, FlowClass, IMPACTED_BY_LEFT_FLOATS, IMPACTED_BY_RIGHT_FLOATS};
-use flow::{ImmutableFlowUtils, TableFlowClass};
-use fragment::{Fragment, FragmentBoundsIterator};
-use layout_debug;
-use model::{IntrinsicISizes, IntrinsicISizesContribution};
-use table_row::CellIntrinsicInlineSize;
-use table_wrapper::{TableLayout, FixedLayout, AutoLayout};
->>>>>>> 905c30d6
 use wrapper::ThreadSafeLayoutNode;
 
 use servo_util::geometry::Au;
@@ -261,51 +251,6 @@
                         constrained: false,
                     })
                 }
-<<<<<<< HEAD
-            } else if kid.is_table_rowgroup() || kid.is_table_row() {
-                // Read column inline-sizes from the table-row-group/table-row, and assign
-                // inline-size=0 for the columns not defined in the column group.
-                // FIXME: Need to read inline-sizes from either table-header-group OR the first
-                // table-row.
-                match self.table_layout {
-                    TableLayout::Fixed => {
-                        // Fixed table layout only looks at the first row.
-                        if !did_first_row {
-                            did_first_row = true;
-                            for child_column_inline_size in kid.column_intrinsic_inline_sizes()
-                                                               .iter() {
-                                self.column_intrinsic_inline_sizes.push(*child_column_inline_size);
-                            }
-                        }
-                    }
-                    TableLayout::Auto => {
-                        let child_column_inline_sizes = kid.column_intrinsic_inline_sizes();
-                        let mut child_intrinsic_sizes = TableFlow::update_column_inline_sizes(
-                            &mut self.column_intrinsic_inline_sizes,
-                            child_column_inline_sizes);
-
-                        // Add new columns if processing this row caused us to discover them.
-                        let child_column_count = child_column_inline_sizes.len();
-                        let parent_column_count = self.column_intrinsic_inline_sizes.len();
-                        debug!("table until the previous row has {} column(s) and this row has {} \
-                                column(s)",
-                               parent_column_count,
-                               child_column_count);
-                        self.column_intrinsic_inline_sizes.reserve(child_column_count);
-                        for i in range(parent_column_count, child_column_count) {
-                            let inline_size_for_new_column = (*child_column_inline_sizes)[i];
-                            child_intrinsic_sizes.minimum_inline_size =
-                                child_intrinsic_sizes.minimum_inline_size +
-                                inline_size_for_new_column.minimum_length;
-                            child_intrinsic_sizes.preferred_inline_size =
-                                child_intrinsic_sizes.preferred_inline_size +
-                                inline_size_for_new_column.preferred;
-                            self.column_intrinsic_inline_sizes.push(inline_size_for_new_column);
-                        }
-
-                        computation.union_block(&child_intrinsic_sizes)
-                    }
-=======
             } else if kid.is_table_rowgroup() {
                 for grandkid in flow::mut_base(kid).child_iter() {
                     TableFlow::update_column_inline_sizes_for_row(
@@ -314,7 +259,6 @@
                         &mut computation,
                         &mut did_first_row,
                         self.table_layout)
->>>>>>> 905c30d6
                 }
             } else if kid.is_table_row() {
                 TableFlow::update_column_inline_sizes_for_row(
