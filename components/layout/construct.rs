/* This Source Code Form is subject to the terms of the Mozilla Public
 * License, v. 2.0. If a copy of the MPL was not distributed with this
 * file, You can obtain one at http://mozilla.org/MPL/2.0/. */

//! Creates flows and fragments from a DOM tree via a bottom-up, incremental traversal of the DOM.
//!
//! Each step of the traversal considers the node and existing flow, if there is one. If a node is
//! not dirty and an existing flow exists, then the traversal reuses that flow. Otherwise, it
//! proceeds to construct either a flow or a `ConstructionItem`. A construction item is a piece of
//! intermediate data that goes with a DOM node and hasn't found its "home" yet-maybe it's a box,
//! maybe it's an absolute or fixed position thing that hasn't found its containing block yet.
//! Construction items bubble up the tree from children to parents until they find their homes.

#![deny(unsafe_blocks)]

use css::node_style::StyledNode;
use block::BlockFlow;
use context::LayoutContext;
use floats::FloatKind;
use flow::{Flow, ImmutableFlowUtils, MutableOwnedFlowUtils};
use flow::{Descendants, AbsDescendants};
use flow::{IS_ABSOLUTELY_POSITIONED};
use flow;
use flow_ref::FlowRef;
use fragment::{Fragment, IframeFragmentInfo};
use fragment::ImageFragmentInfo;
use fragment::InlineAbsoluteHypotheticalFragmentInfo;
use fragment::{InlineBlockFragmentInfo, SpecificFragmentInfo};
use fragment::TableColumnFragmentInfo;
use fragment::UnscannedTextFragmentInfo;
use incremental::{RECONSTRUCT_FLOW, RestyleDamage};
use inline::InlineFlow;
use list_item::{mod, ListItemFlow};
use parallel;
use table_wrapper::TableWrapperFlow;
use table::TableFlow;
use table_caption::TableCaptionFlow;
use table_colgroup::TableColGroupFlow;
use table_rowgroup::TableRowGroupFlow;
use table_row::TableRowFlow;
use table_cell::TableCellFlow;
use text::TextRunScanner;
use util::{HAS_NEWLY_CONSTRUCTED_FLOW, LayoutDataAccess, OpaqueNodeMethods, LayoutDataWrapper};
use wrapper::{PostorderNodeMutTraversal, PseudoElementType, TLayoutNode, ThreadSafeLayoutNode};

use gfx::display_list::OpaqueNode;
use script::dom::element::ElementTypeId;
use script::dom::node::NodeTypeId;
use script::dom::htmlobjectelement::is_image_data;
use servo_util::opts;
use std::collections::DList;
use std::mem;
use std::sync::atomic::Relaxed;
use style::ComputedValues;
use style::computed_values::{display, position, float, list_style_position};
use sync::Arc;
use url::Url;

/// The results of flow construction for a DOM node.
#[deriving(Clone)]
pub enum ConstructionResult {
    /// This node contributes nothing at all (`display: none`). Alternately, this is what newly
    /// created nodes have their `ConstructionResult` set to.
    None,

    /// This node contributed a flow at the proper position in the tree.
    /// Nothing more needs to be done for this node. It has bubbled up fixed
    /// and absolute descendant flows that have a containing block above it.
    Flow(FlowRef, AbsDescendants),

    /// This node contributed some object or objects that will be needed to construct a proper flow
    /// later up the tree, but these objects have not yet found their home.
    ConstructionItem(ConstructionItem),
}

impl ConstructionResult {
    pub fn swap_out(&mut self) -> ConstructionResult {
        if opts::get().nonincremental_layout {
            return mem::replace(self, ConstructionResult::None)
        }

        (*self).clone()
    }

    pub fn debug_id(&self) -> uint {
        match self {
            &ConstructionResult::None => 0u,
            &ConstructionResult::ConstructionItem(_) => 0u,
            &ConstructionResult::Flow(ref flow_ref, _) => flow::base(flow_ref.deref()).debug_id(),
        }
    }
}

/// Represents the output of flow construction for a DOM node that has not yet resulted in a
/// complete flow. Construction items bubble up the tree until they find a `Flow` to be attached
/// to.
#[deriving(Clone)]
pub enum ConstructionItem {
    /// Inline fragments and associated {ib} splits that have not yet found flows.
    InlineFragments(InlineFragmentsConstructionResult),
    /// Potentially ignorable whitespace.
    Whitespace(OpaqueNode, Arc<ComputedValues>, RestyleDamage),
    /// TableColumn Fragment
    TableColumnFragment(Fragment),
}

/// Represents inline fragments and {ib} splits that are bubbling up from an inline.
#[deriving(Clone)]
pub struct InlineFragmentsConstructionResult {
    /// Any {ib} splits that we're bubbling up.
    pub splits: DList<InlineBlockSplit>,

    /// Any fragments that succeed the {ib} splits.
    pub fragments: DList<Fragment>,

    /// Any absolute descendants that we're bubbling up.
    pub abs_descendants: AbsDescendants,
}

/// Represents an {ib} split that has not yet found the containing block that it belongs to. This
/// is somewhat tricky. An example may be helpful. For this DOM fragment:
///
/// ```html
///     <span>
///     A
///     <div>B</div>
///     C
///     </span>
/// ```
///
/// The resulting `ConstructionItem` for the outer `span` will be:
///
/// ```ignore
///     ConstructionItem::InlineFragments(Some(~[
///         InlineBlockSplit {
///             predecessor_fragments: ~[
///                 A
///             ],
///             block: ~BlockFlow {
///                 B
///             },
///         }),~[
///             C
///         ])
/// ```
#[deriving(Clone)]
pub struct InlineBlockSplit {
    /// The inline fragments that precede the flow.
    pub predecessors: DList<Fragment>,

    /// The flow that caused this {ib} split.
    pub flow: FlowRef,
}

/// Holds inline fragments that we're gathering for children of an inline node.
struct InlineFragmentsAccumulator {
    /// The list of fragments.
    fragments: DList<Fragment>,

    /// Whether we've created a range to enclose all the fragments. This will be Some() if the outer node
    /// is an inline and None otherwise.
    enclosing_style: Option<Arc<ComputedValues>>,
}

impl InlineFragmentsAccumulator {
    fn new() -> InlineFragmentsAccumulator {
        InlineFragmentsAccumulator {
            fragments: DList::new(),
            enclosing_style: None,
        }
    }

    fn from_inline_node(node: &ThreadSafeLayoutNode) -> InlineFragmentsAccumulator {
        let fragments = DList::new();
        InlineFragmentsAccumulator {
            fragments: fragments,
            enclosing_style: Some(node.style().clone()),
        }
    }

    fn push_all(&mut self, fragments: DList<Fragment>) {
        if fragments.len() == 0 {
            return
        }

        self.fragments.append(fragments)
    }

    fn to_dlist(self) -> DList<Fragment> {
        let InlineFragmentsAccumulator {
            mut fragments,
            enclosing_style
        } = self;

        match enclosing_style {
            Some(enclosing_style) => {
                for frag in fragments.iter_mut() {
                    frag.add_inline_context_style(enclosing_style.clone());
                }
            }
            None => {}
        }
        fragments
    }
}

enum WhitespaceStrippingMode {
    None,
    FromStart,
    FromEnd,
}

/// An object that knows how to create flows.
pub struct FlowConstructor<'a> {
    /// The layout context.
    pub layout_context: &'a LayoutContext<'a>,
}

impl<'a> FlowConstructor<'a> {
    /// Creates a new flow constructor.
    pub fn new<'a>(layout_context: &'a LayoutContext<'a>)
               -> FlowConstructor<'a> {
        FlowConstructor {
            layout_context: layout_context,
        }
    }

    /// Builds the `ImageFragmentInfo` for the given image. This is out of line to guide inlining.
    fn build_fragment_info_for_image(&mut self, node: &ThreadSafeLayoutNode, url: Option<Url>)
                                -> SpecificFragmentInfo {
        match url {
            None => SpecificFragmentInfo::Generic,
            Some(url) => {
                // FIXME(pcwalton): The fact that image fragments store the cache within them makes
                // little sense to me.
                SpecificFragmentInfo::Image(box ImageFragmentInfo::new(node,
                                                         url,
                                                         self.layout_context
                                                             .shared
                                                             .image_cache
                                                             .clone()))
            }
        }
    }

    /// Builds specific `Fragment` info for the given node.
    ///
    /// This does *not* construct the text for generated content (but, for generated content with
    /// `display: block`, it does construct the generic fragment corresponding to the block).
    /// Construction of the text fragment is done specially by `build_flow_using_children()` and
    /// `build_fragments_for_replaced_inline_content()`.
    pub fn build_specific_fragment_info_for_node(&mut self, node: &ThreadSafeLayoutNode)
                                                 -> SpecificFragmentInfo {
        match node.type_id() {
            Some(NodeTypeId::Element(ElementTypeId::HTMLIFrameElement)) => {
                SpecificFragmentInfo::Iframe(box IframeFragmentInfo::new(node))
            }
            Some(NodeTypeId::Element(ElementTypeId::HTMLImageElement)) => {
                self.build_fragment_info_for_image(node, node.image_url())
            }
            Some(NodeTypeId::Element(ElementTypeId::HTMLObjectElement)) => {
                let data = node.get_object_data();
                self.build_fragment_info_for_image(node, data)
            }
            Some(NodeTypeId::Element(ElementTypeId::HTMLTableElement)) => SpecificFragmentInfo::TableWrapper,
            Some(NodeTypeId::Element(ElementTypeId::HTMLTableColElement)) => {
                SpecificFragmentInfo::TableColumn(TableColumnFragmentInfo::new(node))
            }
            Some(NodeTypeId::Element(ElementTypeId::HTMLTableDataCellElement)) |
            Some(NodeTypeId::Element(ElementTypeId::HTMLTableHeaderCellElement)) => SpecificFragmentInfo::TableCell,
            Some(NodeTypeId::Element(ElementTypeId::HTMLTableRowElement)) |
            Some(NodeTypeId::Element(ElementTypeId::HTMLTableSectionElement)) => SpecificFragmentInfo::TableRow,
            Some(NodeTypeId::Text) => SpecificFragmentInfo::UnscannedText(UnscannedTextFragmentInfo::new(node)),
            _ => {
                // This includes pseudo-elements.
                SpecificFragmentInfo::Generic
            }
        }
    }

    /// Creates an inline flow from a set of inline fragments, then adds it as a child of the given
    /// flow or pushes it onto the given flow list.
    ///
    /// `#[inline(always)]` because this is performance critical and LLVM will not inline it
    /// otherwise.
    #[inline(always)]
    fn flush_inline_fragments_to_flow_or_list(&mut self,
                                              fragment_accumulator: InlineFragmentsAccumulator,
                                              flow: &mut FlowRef,
                                              flow_list: &mut Vec<FlowRef>,
                                              whitespace_stripping: WhitespaceStrippingMode,
                                              node: &ThreadSafeLayoutNode) {
        let mut fragments = fragment_accumulator.to_dlist();
        if fragments.is_empty() {
            return
        };

        match whitespace_stripping {
            WhitespaceStrippingMode::None => {}
            WhitespaceStrippingMode::FromStart => {
                strip_ignorable_whitespace_from_start(&mut fragments);
                if fragments.is_empty() {
                    return
                };
            }
            WhitespaceStrippingMode::FromEnd => {
                strip_ignorable_whitespace_from_end(&mut fragments);
                if fragments.is_empty() {
                    return
                };
            }
        }

        // Build a list of all the inline-block fragments before fragments is moved.
        let mut inline_block_flows = vec!();
        for f in fragments.iter() {
            match f.specific {
                SpecificFragmentInfo::InlineBlock(ref info) => inline_block_flows.push(info.flow_ref.clone()),
                SpecificFragmentInfo::InlineAbsoluteHypothetical(ref info) => {
                    inline_block_flows.push(info.flow_ref.clone())
                }
                _ => {}
            }
        }

        // We must scan for runs before computing minimum ascent and descent because scanning
        // for runs might collapse so much whitespace away that only hypothetical fragments
        // remain. In that case the inline flow will compute its ascent and descent to be zero.
        let fragments = TextRunScanner::new().scan_for_runs(self.layout_context.font_context(),
                                                            fragments);
        let mut inline_flow_ref =
            FlowRef::new(box InlineFlow::from_fragments(fragments, node.style().writing_mode));

        // Add all the inline-block fragments as children of the inline flow.
        for inline_block_flow in inline_block_flows.iter() {
            inline_flow_ref.add_new_child(inline_block_flow.clone());
        }

        {
            let inline_flow = inline_flow_ref.as_inline();


            let (ascent, descent) =
                inline_flow.compute_minimum_ascent_and_descent(self.layout_context.font_context(),
                                                               &**node.style());
            inline_flow.minimum_block_size_above_baseline = ascent;
            inline_flow.minimum_depth_below_baseline = descent;
        }

        inline_flow_ref.finish();

        if flow.need_anonymous_flow(&*inline_flow_ref) {
            flow_list.push(inline_flow_ref)
        } else {
            flow.add_new_child(inline_flow_ref)
        }
    }

    fn build_block_flow_using_construction_result_of_child(&mut self,
                                                           flow: &mut FlowRef,
                                                           consecutive_siblings: &mut Vec<FlowRef>,
                                                           node: &ThreadSafeLayoutNode,
                                                           kid: ThreadSafeLayoutNode,
                                                           inline_fragment_accumulator:
                                                           &mut InlineFragmentsAccumulator,
                                                           abs_descendants: &mut Descendants,
                                                           first_fragment: &mut bool) {
        match kid.swap_out_construction_result() {
            ConstructionResult::None => {}
            ConstructionResult::Flow(kid_flow, kid_abs_descendants) => {
                // If kid_flow is TableCaptionFlow, kid_flow should be added under
                // TableWrapperFlow.
                if flow.is_table() && kid_flow.deref().is_table_caption() {
                    kid.set_flow_construction_result(ConstructionResult::Flow(kid_flow,
                                                                            Descendants::new()))
                } else if flow.need_anonymous_flow(&*kid_flow) {
                    consecutive_siblings.push(kid_flow)
                } else {
                    // Flush any inline fragments that we were gathering up. This allows us to
                    // handle {ib} splits.
                    debug!("flushing {} inline box(es) to flow A",
                           inline_fragment_accumulator.fragments.len());
                    self.flush_inline_fragments_to_flow_or_list(
                        mem::replace(inline_fragment_accumulator,
                                     InlineFragmentsAccumulator::new()),
                        flow,
                        consecutive_siblings,
                        WhitespaceStrippingMode::FromStart,
                        node);
                    if !consecutive_siblings.is_empty() {
                        let consecutive_siblings = mem::replace(consecutive_siblings, vec!());
                        self.generate_anonymous_missing_child(consecutive_siblings, flow, node);
                    }
                    flow.add_new_child(kid_flow);
                }
                abs_descendants.push_descendants(kid_abs_descendants);
            }
            ConstructionResult::ConstructionItem(ConstructionItem::InlineFragments(
                    InlineFragmentsConstructionResult {
                        splits,
                        fragments: successor_fragments,
                        abs_descendants: kid_abs_descendants,
                    })) => {
                // Add any {ib} splits.
                for split in splits.into_iter() {
                    // Pull apart the {ib} split object and push its predecessor fragments
                    // onto the list.
                    let InlineBlockSplit {
                        predecessors,
                        flow: kid_flow
                    } = split;
                    inline_fragment_accumulator.push_all(predecessors);

                    // If this is the first fragment in flow, then strip ignorable
                    // whitespace per CSS 2.1 § 9.2.1.1.
                    let whitespace_stripping = if *first_fragment {
                        *first_fragment = false;
                        WhitespaceStrippingMode::FromStart
                    } else {
                        WhitespaceStrippingMode::None
                    };

                    // Flush any inline fragments that we were gathering up.
                    debug!("flushing {} inline box(es) to flow A",
                           inline_fragment_accumulator.fragments.len());
                    self.flush_inline_fragments_to_flow_or_list(
                            mem::replace(inline_fragment_accumulator,
                                         InlineFragmentsAccumulator::new()),
                            flow,
                            consecutive_siblings,
                            whitespace_stripping,
                            node);

                    // Push the flow generated by the {ib} split onto our list of
                    // flows.
                    if flow.need_anonymous_flow(&*kid_flow) {
                        consecutive_siblings.push(kid_flow)
                    } else {
                        flow.add_new_child(kid_flow)
                    }
                }

                // Add the fragments to the list we're maintaining.
                inline_fragment_accumulator.push_all(successor_fragments);
                abs_descendants.push_descendants(kid_abs_descendants);
            }
            ConstructionResult::ConstructionItem(ConstructionItem::Whitespace(whitespace_node,
                                                                          whitespace_style,
                                                                          whitespace_damage)) => {
                // Add whitespace results. They will be stripped out later on when
                // between block elements, and retained when between inline elements.
                let fragment_info =
                    SpecificFragmentInfo::UnscannedText(UnscannedTextFragmentInfo::from_text(" ".to_string()));
                let fragment = Fragment::from_opaque_node_and_style(whitespace_node,
                                                                    whitespace_style,
                                                                    whitespace_damage,
                                                                    fragment_info);
                inline_fragment_accumulator.fragments.push_back(fragment);
            }
            ConstructionResult::ConstructionItem(ConstructionItem::TableColumnFragment(_)) => {
                // TODO: Implement anonymous table objects for missing parents
                // CSS 2.1 § 17.2.1, step 3-2
            }
        }
    }

    /// Constructs a block flow, beginning with the given `initial_fragment` if present and then
    /// appending the construction results of children to the child list of the block flow. {ib}
    /// splits and absolutely-positioned descendants are handled correctly.
    fn build_flow_for_block_starting_with_fragment(&mut self,
                                                   mut flow: FlowRef,
                                                   node: &ThreadSafeLayoutNode,
                                                   initial_fragment: Option<Fragment>)
                                                   -> ConstructionResult {
        // Gather up fragments for the inline flows we might need to create.
        let mut inline_fragment_accumulator = InlineFragmentsAccumulator::new();
        let mut consecutive_siblings = vec!();

<<<<<<< HEAD
        // Special case: If this is generated content, then we need to initialize the accumulator
        // with the fragment corresponding to that content.
        if node.get_pseudo_element_type() != PseudoElementType::Normal ||
           node.type_id() == Some(NodeTypeId::Element(ElementTypeId::HTMLInputElement)) ||
           node.type_id() == Some(NodeTypeId::Element(ElementTypeId::HTMLTextAreaElement)) {
            // A TextArea's text contents are displayed through the input text
            // box, so don't construct them.
            // TODO Maybe this belongs somewhere else?
            if node.type_id() == Some(NodeTypeId::Element(ElementTypeId::HTMLTextAreaElement)) {
                for kid in node.children() {
                    kid.set_flow_construction_result(ConstructionResult::None)
                }
            }
            let fragment_info = SpecificFragmentInfo::UnscannedText(UnscannedTextFragmentInfo::new(node));
            let fragment = Fragment::new_from_specific_info(node, fragment_info);
            inline_fragment_accumulator.fragments.push_back(fragment);
            first_fragment = false;
        }
=======
        let mut first_fragment = match initial_fragment {
            None => true,
            Some(initial_fragment) => {
                inline_fragment_accumulator.fragments.push_back(initial_fragment);
                false
            }
        };
>>>>>>> 905c30d6

        // List of absolute descendants, in tree order.
        let mut abs_descendants = Descendants::new();
        for kid in node.children() {
            if kid.get_pseudo_element_type() != PseudoElementType::Normal {
                self.process(&kid);
            }

            self.build_block_flow_using_construction_result_of_child(
                &mut flow,
                &mut consecutive_siblings,
                node,
                kid,
                &mut inline_fragment_accumulator,
                &mut abs_descendants,
                &mut first_fragment);
        }

        // Perform a final flush of any inline fragments that we were gathering up to handle {ib}
        // splits, after stripping ignorable whitespace.
        self.flush_inline_fragments_to_flow_or_list(inline_fragment_accumulator,
                                                    &mut flow,
                                                    &mut consecutive_siblings,
                                                    WhitespaceStrippingMode::FromEnd,
                                                    node);
        if !consecutive_siblings.is_empty() {
            self.generate_anonymous_missing_child(consecutive_siblings, &mut flow, node);
        }

        // The flow is done.
        flow.finish();

        // Set up the absolute descendants.
        let is_positioned = flow.as_block().is_positioned();
        let is_absolutely_positioned = flow::base(&*flow).flags.contains(IS_ABSOLUTELY_POSITIONED);
        if is_positioned {
            // This is the containing block for all the absolute descendants.
            flow.set_absolute_descendants(abs_descendants);

            abs_descendants = Descendants::new();
            if is_absolutely_positioned {
                // This is now the only absolute flow in the subtree which hasn't yet
                // reached its CB.
                abs_descendants.push(flow.clone());
            }
        }
        ConstructionResult::Flow(flow, abs_descendants)
    }

    /// Constructs a flow for the given block node and its children. This method creates an
    /// initial fragment as appropriate and then dispatches to
    /// `build_flow_for_block_starting_with_fragment`. Currently the following kinds of flows get
    /// initial content:
    ///
    /// * Generated content gets the initial content specified by the `content` attribute of the
    ///   CSS.
    /// * `<input>` and `<textarea>` elements get their content.
    ///
    /// FIXME(pcwalton): It is not clear to me that there isn't a cleaner way to handle
    /// `<textarea>`.
    fn build_flow_for_block(&mut self, flow: FlowRef, node: &ThreadSafeLayoutNode)
                            -> ConstructionResult {
        let initial_fragment = if node.get_pseudo_element_type() != Normal ||
           node.type_id() == Some(ElementNodeTypeId(HTMLInputElementTypeId)) ||
           node.type_id() == Some(ElementNodeTypeId(HTMLTextAreaElementTypeId)) {
            // A TextArea's text contents are displayed through the input text
            // box, so don't construct them.
            if node.type_id() == Some(ElementNodeTypeId(HTMLTextAreaElementTypeId)) {
                for kid in node.children() {
                    kid.set_flow_construction_result(NoConstructionResult)
                }
            }
            Some(Fragment::new_from_specific_info(
                    node,
                    UnscannedTextFragment(UnscannedTextFragmentInfo::new(node))))
        } else {
            None
        };

        self.build_flow_for_block_starting_with_fragment(flow, node, initial_fragment)
    }

    /// Builds a flow for a node with `display: block`. This yields a `BlockFlow` with possibly
    /// other `BlockFlow`s or `InlineFlow`s underneath it, depending on whether {ib} splits needed
    /// to happen.
    fn build_flow_for_nonfloated_block(&mut self, node: &ThreadSafeLayoutNode)
                                       -> ConstructionResult {
        let flow = box BlockFlow::from_node(self, node) as Box<Flow>;
        self.build_flow_for_block(FlowRef::new(flow), node)
    }

    /// Builds the flow for a node with `float: {left|right}`. This yields a float `BlockFlow` with
    /// a `BlockFlow` underneath it.
    fn build_flow_for_floated_block(&mut self, node: &ThreadSafeLayoutNode, float_kind: FloatKind)
                                    -> ConstructionResult {
        let flow = box BlockFlow::float_from_node(self, node, float_kind) as Box<Flow>;
        self.build_flow_for_block(FlowRef::new(flow), node)
    }

    /// Concatenates the fragments of kids, adding in our own borders/padding/margins if necessary.
    /// Returns the `InlineFragmentsConstructionResult`, if any. There will be no
    /// `InlineFragmentsConstructionResult` if this node consisted entirely of ignorable
    /// whitespace.
    fn build_fragments_for_nonreplaced_inline_content(&mut self, node: &ThreadSafeLayoutNode)
                                                  -> ConstructionResult {
        let mut opt_inline_block_splits: DList<InlineBlockSplit> = DList::new();
        let mut fragment_accumulator = InlineFragmentsAccumulator::from_inline_node(node);
        let mut abs_descendants = Descendants::new();

        // Concatenate all the fragments of our kids, creating {ib} splits as necessary.
        for kid in node.children() {
            if kid.get_pseudo_element_type() != PseudoElementType::Normal {
                self.process(&kid);
            }
            match kid.swap_out_construction_result() {
                ConstructionResult::None => {}
                ConstructionResult::Flow(flow, kid_abs_descendants) => {
                    // {ib} split. Flush the accumulator to our new split and make a new
                    // accumulator to hold any subsequent fragments we come across.
                    let split = InlineBlockSplit {
                        predecessors:
                            mem::replace(
                                &mut fragment_accumulator,
                                InlineFragmentsAccumulator::from_inline_node(node)).to_dlist(),
                        flow: flow,
                    };
                    opt_inline_block_splits.push_back(split);
                    abs_descendants.push_descendants(kid_abs_descendants);
                }
                ConstructionResult::ConstructionItem(ConstructionItem::InlineFragments(
                        InlineFragmentsConstructionResult {
                            splits,
                            fragments: successors,
                            abs_descendants: kid_abs_descendants,
                        })) => {

                    // Bubble up {ib} splits.
                    for split in splits.into_iter() {
                        let InlineBlockSplit {
                            predecessors,
                            flow: kid_flow
                        } = split;
                        fragment_accumulator.push_all(predecessors);

                        let split = InlineBlockSplit {
                            predecessors:
                                mem::replace(&mut fragment_accumulator,
                                             InlineFragmentsAccumulator::from_inline_node(node))
                                    .to_dlist(),
                            flow: kid_flow,
                        };
                        opt_inline_block_splits.push_back(split)
                    }

                    // Push residual fragments.
                    fragment_accumulator.push_all(successors);
                    abs_descendants.push_descendants(kid_abs_descendants);
                }
                ConstructionResult::ConstructionItem(ConstructionItem::Whitespace(
                        whitespace_node,
                        whitespace_style,
                        whitespace_damage)) => {
                    // Instantiate the whitespace fragment.
                    let fragment_info = SpecificFragmentInfo::UnscannedText(UnscannedTextFragmentInfo::from_text(
                            " ".to_string()));
                    let fragment = Fragment::from_opaque_node_and_style(whitespace_node,
                                                                        whitespace_style,
                                                                        whitespace_damage,
                                                                        fragment_info);
                    fragment_accumulator.fragments.push_back(fragment)
                }
                ConstructionResult::ConstructionItem(ConstructionItem::TableColumnFragment(_)) => {
                    // TODO: Implement anonymous table objects for missing parents
                    // CSS 2.1 § 17.2.1, step 3-2
                }
            }
        }

        // Finally, make a new construction result.
        if opt_inline_block_splits.len() > 0 || fragment_accumulator.fragments.len() > 0
                || abs_descendants.len() > 0 {
            let construction_item = ConstructionItem::InlineFragments(
                    InlineFragmentsConstructionResult {
                splits: opt_inline_block_splits,
                fragments: fragment_accumulator.to_dlist(),
                abs_descendants: abs_descendants,
            });
            ConstructionResult::ConstructionItem(construction_item)
        } else {
            ConstructionResult::None
        }
    }

    /// Creates an `InlineFragmentsConstructionResult` for replaced content. Replaced content
    /// doesn't render its children, so this just nukes a child's fragments and creates a
    /// `Fragment`.
    fn build_fragments_for_replaced_inline_content(&mut self, node: &ThreadSafeLayoutNode)
                                               -> ConstructionResult {
        for kid in node.children() {
            kid.set_flow_construction_result(ConstructionResult::None)
        }

        // If this node is ignorable whitespace, bail out now.
        //
        // FIXME(#2001, pcwalton): Don't do this if there's padding or borders.
        if node.is_ignorable_whitespace() {
            let opaque_node = OpaqueNodeMethods::from_thread_safe_layout_node(node);
            return ConstructionResult::ConstructionItem(ConstructionItem::Whitespace(
                opaque_node,
                node.style().clone(),
                node.restyle_damage()))
        }

        // If this is generated content, then we need to initialize the accumulator with the
        // fragment corresponding to that content. Otherwise, just initialize with the ordinary
        // fragment that needs to be generated for this inline node.
        let fragment = if node.get_pseudo_element_type() != PseudoElementType::Normal {
            let fragment_info = SpecificFragmentInfo::UnscannedText(UnscannedTextFragmentInfo::new(node));
            Fragment::new_from_specific_info(node, fragment_info)
        } else {
            Fragment::new(self, node)
        };

        let mut fragments = DList::new();
        fragments.push_back(fragment);

        let construction_item = ConstructionItem::InlineFragments(InlineFragmentsConstructionResult {
            splits: DList::new(),
            fragments: fragments,
            abs_descendants: Descendants::new(),
        });
        ConstructionResult::ConstructionItem(construction_item)
    }

    fn build_fragment_for_inline_block(&mut self, node: &ThreadSafeLayoutNode)
                                       -> ConstructionResult {
        let block_flow_result = self.build_flow_for_nonfloated_block(node);
        let (block_flow, abs_descendants) = match block_flow_result {
            ConstructionResult::Flow(block_flow, abs_descendants) => (block_flow, abs_descendants),
            _ => unreachable!()
        };

        let fragment_info = SpecificFragmentInfo::InlineBlock(InlineBlockFragmentInfo::new(block_flow));
        let fragment = Fragment::new_from_specific_info(node, fragment_info);

        let mut fragment_accumulator = InlineFragmentsAccumulator::from_inline_node(node);
        fragment_accumulator.fragments.push_back(fragment);

        let construction_item = ConstructionItem::InlineFragments(InlineFragmentsConstructionResult {
            splits: DList::new(),
            fragments: fragment_accumulator.to_dlist(),
            abs_descendants: abs_descendants,
        });
        ConstructionResult::ConstructionItem(construction_item)
    }

    /// This is an annoying case, because the computed `display` value is `block`, but the
    /// hypothetical box is inline.
    fn build_fragment_for_absolutely_positioned_inline(&mut self, node: &ThreadSafeLayoutNode)
                                                       -> ConstructionResult {
        let block_flow_result = self.build_flow_for_nonfloated_block(node);
        let (block_flow, abs_descendants) = match block_flow_result {
            ConstructionResult::Flow(block_flow, abs_descendants) => (block_flow, abs_descendants),
            _ => unreachable!()
        };

        let fragment_info = SpecificFragmentInfo::InlineAbsoluteHypothetical(
            InlineAbsoluteHypotheticalFragmentInfo::new(block_flow));
        let fragment = Fragment::new_from_specific_info(node, fragment_info);

        let mut fragment_accumulator = InlineFragmentsAccumulator::from_inline_node(node);
        fragment_accumulator.fragments.push_back(fragment);

        let construction_item = ConstructionItem::InlineFragments(InlineFragmentsConstructionResult {
            splits: DList::new(),
            fragments: fragment_accumulator.to_dlist(),
            abs_descendants: abs_descendants,
        });
        ConstructionResult::ConstructionItem(construction_item)
    }

    /// Builds one or more fragments for a node with `display: inline`. This yields an
    /// `InlineFragmentsConstructionResult`.
    fn build_fragments_for_inline(&mut self, node: &ThreadSafeLayoutNode) -> ConstructionResult {
        // Is this node replaced content?
        if !node.is_replaced_content() {
            // Go to a path that concatenates our kids' fragments.
            self.build_fragments_for_nonreplaced_inline_content(node)
        } else {
            // Otherwise, just nuke our kids' fragments, create our fragment if any, and be done
            // with it.
            self.build_fragments_for_replaced_inline_content(node)
        }
    }

    /// TableCaptionFlow is populated underneath TableWrapperFlow
    fn place_table_caption_under_table_wrapper(&mut self,
                                               table_wrapper_flow: &mut FlowRef,
                                               node: &ThreadSafeLayoutNode) {
        for kid in node.children() {
            match kid.swap_out_construction_result() {
                ConstructionResult::None | ConstructionResult::ConstructionItem(_) => {}
                ConstructionResult::Flow(kid_flow, _) => {
                    // Only kid flows with table-caption are matched here.
                    if kid_flow.deref().is_table_caption() {
                        table_wrapper_flow.add_new_child(kid_flow);
                    }
                }
            }
        }
    }

    /// Generates an anonymous table flow according to CSS 2.1 § 17.2.1, step 2.
    /// If necessary, generate recursively another anonymous table flow.
    fn generate_anonymous_missing_child(&mut self,
                                        child_flows: Vec<FlowRef>,
                                        flow: &mut FlowRef,
                                        node: &ThreadSafeLayoutNode) {
        let mut anonymous_flow = flow.generate_missing_child_flow(node);
        let mut consecutive_siblings = vec!();
        for kid_flow in child_flows.into_iter() {
            if anonymous_flow.need_anonymous_flow(&*kid_flow) {
                consecutive_siblings.push(kid_flow);
                continue;
            }
            if !consecutive_siblings.is_empty() {
                self.generate_anonymous_missing_child(consecutive_siblings,
                                                      &mut anonymous_flow,
                                                      node);
                consecutive_siblings = vec!();
            }
            anonymous_flow.add_new_child(kid_flow);
        }
        if !consecutive_siblings.is_empty() {
            self.generate_anonymous_missing_child(consecutive_siblings, &mut anonymous_flow, node);
        }
        // The flow is done.
        anonymous_flow.finish();
        flow.add_new_child(anonymous_flow);
    }

    /// Builds a flow for a node with `display: table`. This yields a `TableWrapperFlow` with
    /// possibly other `TableCaptionFlow`s or `TableFlow`s underneath it.
    fn build_flow_for_table_wrapper(&mut self, node: &ThreadSafeLayoutNode,
                                    float_value: float::T) -> ConstructionResult {
        let fragment = Fragment::new_from_specific_info(node, SpecificFragmentInfo::TableWrapper);
        let wrapper_flow = match float_value {
            float::none => box TableWrapperFlow::from_node_and_fragment(node, fragment),
            _ => {
                let float_kind = FloatKind::from_property(float_value);
                box TableWrapperFlow::float_from_node_and_fragment(node, fragment, float_kind)
            }
        };
        let mut wrapper_flow = FlowRef::new(wrapper_flow as Box<Flow>);

        let table_fragment = Fragment::new_from_specific_info(node, SpecificFragmentInfo::Table);
        let table_flow = box TableFlow::from_node_and_fragment(node, table_fragment);
        let table_flow = FlowRef::new(table_flow as Box<Flow>);

        // We first populate the TableFlow with other flows than TableCaptionFlow.
        // We then populate the TableWrapperFlow with TableCaptionFlow, and attach
        // the TableFlow to the TableWrapperFlow
        let construction_result = self.build_flow_for_block(table_flow, node);
        self.place_table_caption_under_table_wrapper(&mut wrapper_flow, node);

        let mut abs_descendants = Descendants::new();
        let mut fixed_descendants = Descendants::new();

        // NOTE: The order of captions and table are not the same order as in the DOM tree.
        // All caption blocks are placed before the table flow
        match construction_result {
            ConstructionResult::Flow(table_flow, table_abs_descendants) => {
                wrapper_flow.add_new_child(table_flow);
                abs_descendants.push_descendants(table_abs_descendants);
            }
            _ => {}
        }

        // The flow is done.
        wrapper_flow.finish();
        let is_positioned = wrapper_flow.as_block().is_positioned();
        let is_fixed_positioned = wrapper_flow.as_block().is_fixed();
        let is_absolutely_positioned = flow::base(&*wrapper_flow).flags.contains(IS_ABSOLUTELY_POSITIONED);
        if is_positioned {
            // This is the containing block for all the absolute descendants.
            wrapper_flow.set_absolute_descendants(abs_descendants);

            abs_descendants = Descendants::new();

            if is_fixed_positioned {
                // Send itself along with the other fixed descendants.
                fixed_descendants.push(wrapper_flow.clone());
            } else if is_absolutely_positioned {
                // This is now the only absolute flow in the subtree which hasn't yet
                // reached its containing block.
                abs_descendants.push(wrapper_flow.clone());
            }
        }

        ConstructionResult::Flow(wrapper_flow, abs_descendants)
    }

    /// Builds a flow for a node with `display: table-caption`. This yields a `TableCaptionFlow`
    /// with possibly other `BlockFlow`s or `InlineFlow`s underneath it.
    fn build_flow_for_table_caption(&mut self, node: &ThreadSafeLayoutNode) -> ConstructionResult {
        let flow = box TableCaptionFlow::from_node(self, node) as Box<Flow>;
        self.build_flow_for_block(FlowRef::new(flow), node)
    }

    /// Builds a flow for a node with `display: table-row-group`. This yields a `TableRowGroupFlow`
    /// with possibly other `TableRowFlow`s underneath it.
    fn build_flow_for_table_rowgroup(&mut self, node: &ThreadSafeLayoutNode)
                                     -> ConstructionResult {
        let fragment = Fragment::new_from_specific_info(node, SpecificFragmentInfo::TableRow);
        let flow = box TableRowGroupFlow::from_node_and_fragment(node, fragment);
        let flow = flow as Box<Flow>;
        self.build_flow_for_block(FlowRef::new(flow), node)
    }

    /// Builds a flow for a node with `display: table-row`. This yields a `TableRowFlow` with
    /// possibly other `TableCellFlow`s underneath it.
    fn build_flow_for_table_row(&mut self, node: &ThreadSafeLayoutNode) -> ConstructionResult {
        let fragment = Fragment::new_from_specific_info(node, SpecificFragmentInfo::TableRow);
        let flow = box TableRowFlow::from_node_and_fragment(node, fragment) as Box<Flow>;
        self.build_flow_for_block(FlowRef::new(flow), node)
    }

    /// Builds a flow for a node with `display: table-cell`. This yields a `TableCellFlow` with
    /// possibly other `BlockFlow`s or `InlineFlow`s underneath it.
    fn build_flow_for_table_cell(&mut self, node: &ThreadSafeLayoutNode) -> ConstructionResult {
        let fragment = Fragment::new_from_specific_info(node, SpecificFragmentInfo::TableCell);
        let flow = box TableCellFlow::from_node_and_fragment(node, fragment) as Box<Flow>;
        self.build_flow_for_block(FlowRef::new(flow), node)
    }

    /// Builds a flow for a node with `display: list-item`. This yields a `ListItemFlow` with
    /// possibly other `BlockFlow`s or `InlineFlow`s underneath it.
    fn build_flow_for_list_item(&mut self, node: &ThreadSafeLayoutNode) -> ConstructionResult {
        let marker_fragment = match node.style().get_list().list_style_image {
            Some(ref url) => {
                Some(Fragment::new_from_specific_info(
                    node,
                    self.build_fragment_info_for_image(node, Some((*url).clone()))))
            }
            None => {
                match list_item::static_text_for_list_style_type(node.style()
                                                                     .get_list()
                                                                     .list_style_type) {
                    None => None,
                    Some(text) => {
                        let text = text.to_string();
                        let mut unscanned_marker_fragments = DList::new();
                        unscanned_marker_fragments.push_back(Fragment::new_from_specific_info(
                            node,
                            UnscannedTextFragment(UnscannedTextFragmentInfo::from_text(text))));
                        let marker_fragments = TextRunScanner::new().scan_for_runs(
                            self.layout_context.font_context(),
                            unscanned_marker_fragments);
                        debug_assert!(marker_fragments.len() == 1);
                        marker_fragments.fragments.into_iter().next()
                    }
                }
            }
        };

        // If the list marker is outside, it becomes the special "outside fragment" that list item
        // flows have. If it's inside, it's just a plain old fragment. Note that this means that
        // we adopt Gecko's behavior rather than WebKit's when the marker causes an {ib} split,
        // which has caused some malaise (Bugzilla #36854) but CSS 2.1 § 12.5.1 lets me do it, so
        // there.
        let flow;
        let initial_fragment;
        match node.style().get_list().list_style_position {
            list_style_position::outside => {
                flow = box ListItemFlow::from_node_and_marker(self, node, marker_fragment);
                initial_fragment = None;
            }
            list_style_position::inside => {
                flow = box ListItemFlow::from_node_and_marker(self, node, None);
                initial_fragment = marker_fragment;
            }
        }

        self.build_flow_for_block_starting_with_fragment(FlowRef::new(flow as Box<Flow>),
                                                         node,
                                                         initial_fragment)
    }

    /// Creates a fragment for a node with `display: table-column`.
    fn build_fragments_for_table_column(&mut self, node: &ThreadSafeLayoutNode)
                                        -> ConstructionResult {
        // CSS 2.1 § 17.2.1. Treat all child fragments of a `table-column` as `display: none`.
        for kid in node.children() {
            kid.set_flow_construction_result(ConstructionResult::None)
        }

        let specific = SpecificFragmentInfo::TableColumn(TableColumnFragmentInfo::new(node));
        let construction_item = ConstructionItem::TableColumnFragment(
            Fragment::new_from_specific_info(node, specific)
        );
        ConstructionResult::ConstructionItem(construction_item)
    }

    /// Builds a flow for a node with `display: table-column-group`.
    /// This yields a `TableColGroupFlow`.
    fn build_flow_for_table_colgroup(&mut self, node: &ThreadSafeLayoutNode)
                                     -> ConstructionResult {
        let fragment = Fragment::new_from_specific_info(
            node,
            SpecificFragmentInfo::TableColumn(TableColumnFragmentInfo::new(node)));
        let mut col_fragments = vec!();
        for kid in node.children() {
            // CSS 2.1 § 17.2.1. Treat all non-column child fragments of `table-column-group`
            // as `display: none`.
            match kid.swap_out_construction_result() {
                ConstructionResult::ConstructionItem(ConstructionItem::TableColumnFragment(
                        fragment)) => {
                    col_fragments.push(fragment);
                }
                _ => {}
            }
        }
        if col_fragments.is_empty() {
            debug!("add SpecificFragmentInfo::TableColumn for empty colgroup");
            let specific = SpecificFragmentInfo::TableColumn(TableColumnFragmentInfo::new(node));
            col_fragments.push(Fragment::new_from_specific_info(node, specific));
        }
        let flow = box TableColGroupFlow::from_node_and_fragments(node, fragment, col_fragments);
        let mut flow = FlowRef::new(flow as Box<Flow>);
        flow.finish();

        ConstructionResult::Flow(flow, Descendants::new())
    }

    /// Attempts to perform incremental repair to account for recent changes to this node. This
    /// can fail and return false, indicating that flows will need to be reconstructed.
    ///
    /// TODO(pcwalton): Add some more fast paths, like toggling `display: none`, adding block kids
    /// to block parents with no {ib} splits, adding out-of-flow kids, etc.
    pub fn repair_if_possible(&mut self, node: &ThreadSafeLayoutNode) -> bool {
        // We can skip reconstructing the flow if we don't have to reconstruct and none of our kids
        // did either.
        if node.restyle_damage().contains(RECONSTRUCT_FLOW) {
            return false
        }

        let mut need_to_reconstruct = false;
        for kid in node.children() {
            if kid.flags().contains(HAS_NEWLY_CONSTRUCTED_FLOW) {
                kid.remove_flags(HAS_NEWLY_CONSTRUCTED_FLOW);
                need_to_reconstruct = true
            }
        }
        if need_to_reconstruct {
            return false
        }

        match node.swap_out_construction_result() {
            ConstructionResult::None => true,
            ConstructionResult::Flow(mut flow, _) => {
                // The node's flow is of the same type and has the same set of children and can
                // therefore be repaired by simply propagating damage and style to the flow.
                flow::mut_base(&mut *flow).restyle_damage.insert(node.restyle_damage());
                flow.repair_style(node.style());
                true
            }
            ConstructionResult::ConstructionItem(_) => {
                false
            }
        }
    }
}

impl<'a> PostorderNodeMutTraversal for FlowConstructor<'a> {
    // Construct Flow based on 'display', 'position', and 'float' values.
    //
    // CSS 2.1 Section 9.7
    //
    // TODO: This should actually consult the table in that section to get the
    // final computed value for 'display'.
    fn process(&mut self, node: &ThreadSafeLayoutNode) -> bool {
        // Get the `display` property for this node, and determine whether this node is floated.
        let (display, float, positioning) = match node.type_id() {
            None => {
                // Pseudo-element.
                let style = node.style();
                let display = match node.get_pseudo_element_type() {
                    PseudoElementType::Normal => display::inline,
                    PseudoElementType::Before(display) => display,
                    PseudoElementType::After(display) => display,
                };
                (display, style.get_box().float, style.get_box().position)
            }
            Some(NodeTypeId::Element(_)) => {
                let style = node.style();
                let munged_display = if style.get_box()._servo_display_for_hypothetical_box ==
                        display::inline {
                    display::inline
                } else {
                    style.get_box().display
                };
                (munged_display, style.get_box().float, style.get_box().position)
            }
            Some(NodeTypeId::Text) => (display::inline, float::none, position::static_),
            Some(NodeTypeId::Comment) |
            Some(NodeTypeId::DocumentType) |
            Some(NodeTypeId::DocumentFragment) |
            Some(NodeTypeId::Document) |
            Some(NodeTypeId::ProcessingInstruction) => {
                (display::none, float::none, position::static_)
            }
        };

        debug!("building flow for node: {} {}", display, float);

        // Switch on display and floatedness.
        match (display, float, positioning) {
            // `display: none` contributes no flow construction result. Nuke the flow construction
            // results of children.
            (display::none, _, _) => {
                for child in node.children() {
                    drop(child.swap_out_construction_result())
                }
            }

            // Table items contribute table flow construction results.
            (display::table, float_value, _) => {
                let construction_result = self.build_flow_for_table_wrapper(node, float_value);
                node.set_flow_construction_result(construction_result)
            }

            // Absolutely positioned elements will have computed value of
            // `float` as 'none' and `display` as per the table.
            // Only match here for block items. If an item is absolutely
            // positioned, but inline we shouldn't try to construct a block
            // flow here - instead, let it match the inline case
            // below.
            (display::block, _, position::absolute) | (_, _, position::fixed) => {
                node.set_flow_construction_result(self.build_flow_for_nonfloated_block(node))
            }

            // List items contribute their own special flows.
            (display::list_item, _, _) => {
                node.set_flow_construction_result(self.build_flow_for_list_item(node))
            }

            // Inline items that are absolutely-positioned contribute inline fragment construction
            // results with a hypothetical fragment.
            (display::inline, _, position::absolute) => {
                let construction_result =
                    self.build_fragment_for_absolutely_positioned_inline(node);
                node.set_flow_construction_result(construction_result)
            }

            // Inline items contribute inline fragment construction results.
            //
            // FIXME(pcwalton, #3307): This is not sufficient to handle floated generated content.
            (display::inline, float::none, _) => {
                let construction_result = self.build_fragments_for_inline(node);
                node.set_flow_construction_result(construction_result)
            }

            // Inline-block items contribute inline fragment construction results.
            (display::inline_block, float::none, _) => {
                let construction_result = self.build_fragment_for_inline_block(node);
                node.set_flow_construction_result(construction_result)
            }

            // Table items contribute table flow construction results.
            (display::table_caption, _, _) => {
                let construction_result = self.build_flow_for_table_caption(node);
                node.set_flow_construction_result(construction_result)
            }

            // Table items contribute table flow construction results.
            (display::table_column_group, _, _) => {
                let construction_result = self.build_flow_for_table_colgroup(node);
                node.set_flow_construction_result(construction_result)
            }

            // Table items contribute table flow construction results.
            (display::table_column, _, _) => {
                let construction_result = self.build_fragments_for_table_column(node);
                node.set_flow_construction_result(construction_result)
            }

            // Table items contribute table flow construction results.
            (display::table_row_group, _, _) | (display::table_header_group, _, _) |
            (display::table_footer_group, _, _) => {
                let construction_result = self.build_flow_for_table_rowgroup(node);
                node.set_flow_construction_result(construction_result)
            }

            // Table items contribute table flow construction results.
            (display::table_row, _, _) => {
                let construction_result = self.build_flow_for_table_row(node);
                node.set_flow_construction_result(construction_result)
            }

            // Table items contribute table flow construction results.
            (display::table_cell, _, _) => {
                let construction_result = self.build_flow_for_table_cell(node);
                node.set_flow_construction_result(construction_result)
            }

            // Block flows that are not floated contribute block flow construction results.
            //
            // TODO(pcwalton): Make this only trigger for blocks and handle the other `display`
            // properties separately.

            (_, float::none, _) => {
                node.set_flow_construction_result(self.build_flow_for_nonfloated_block(node))
            }

            // Floated flows contribute float flow construction results.
            (_, float_value, _) => {
                let float_kind = FloatKind::from_property(float_value);
                node.set_flow_construction_result(
                    self.build_flow_for_floated_block(node, float_kind))
            }
        }

        node.insert_flags(HAS_NEWLY_CONSTRUCTED_FLOW);
        true
    }
}

/// A utility trait with some useful methods for node queries.
trait NodeUtils {
    /// Returns true if this node doesn't render its kids and false otherwise.
    fn is_replaced_content(&self) -> bool;

    fn get_construction_result<'a>(self, layout_data: &'a mut LayoutDataWrapper) -> &'a mut ConstructionResult;

    /// Sets the construction result of a flow.
    fn set_flow_construction_result(self, result: ConstructionResult);

    /// Replaces the flow construction result in a node with `ConstructionResult::None` and returns the
    /// old value.
    fn swap_out_construction_result(self) -> ConstructionResult;
}

impl<'ln> NodeUtils for ThreadSafeLayoutNode<'ln> {
    fn is_replaced_content(&self) -> bool {
        match self.type_id() {
            Some(NodeTypeId::Text) |
            Some(NodeTypeId::ProcessingInstruction) |
            Some(NodeTypeId::Comment) |
            Some(NodeTypeId::DocumentType) |
            Some(NodeTypeId::DocumentFragment) |
            Some(NodeTypeId::Document) |
            None |
            Some(NodeTypeId::Element(ElementTypeId::HTMLImageElement)) => true,
            Some(NodeTypeId::Element(ElementTypeId::HTMLObjectElement)) => self.has_object_data(),
            Some(NodeTypeId::Element(_)) => false,
        }
    }

    fn get_construction_result<'a>(self, layout_data: &'a mut LayoutDataWrapper) -> &'a mut ConstructionResult {
        match self.get_pseudo_element_type() {
            PseudoElementType::Before(_) => &mut layout_data.data.before_flow_construction_result,
            PseudoElementType::After (_) => &mut layout_data.data.after_flow_construction_result,
            PseudoElementType::Normal    => &mut layout_data.data.flow_construction_result,
        }
    }

    #[inline(always)]
    fn set_flow_construction_result(self, result: ConstructionResult) {
        let mut layout_data_ref = self.mutate_layout_data();
        let layout_data = layout_data_ref.as_mut().expect("no layout data");

        let dst = self.get_construction_result(layout_data);

        *dst = result;
    }

    #[inline(always)]
    fn swap_out_construction_result(self) -> ConstructionResult {
        let mut layout_data_ref = self.mutate_layout_data();
        let layout_data = layout_data_ref.as_mut().expect("no layout data");

        self.get_construction_result(layout_data).swap_out()
    }
}

/// Methods for interacting with HTMLObjectElement nodes
trait ObjectElement<'a> {
    /// Returns None if this node is not matching attributes.
    fn get_type_and_data(&self) -> (Option<&'a str>, Option<&'a str>);

    /// Returns true if this node has object data that is correct uri.
    fn has_object_data(&self) -> bool;

    /// Returns the "data" attribute value parsed as a URL
    fn get_object_data(&self) -> Option<Url>;
}

impl<'ln> ObjectElement<'ln> for ThreadSafeLayoutNode<'ln> {
    fn get_type_and_data(&self) -> (Option<&'ln str>, Option<&'ln str>) {
        let elem = self.as_element();
        (elem.get_attr(&ns!(""), &atom!("type")), elem.get_attr(&ns!(""), &atom!("data")))
    }

    fn has_object_data(&self) -> bool {
        match self.get_type_and_data() {
            (None, Some(uri)) => is_image_data(uri),
            _ => false
        }
    }

    fn get_object_data(&self) -> Option<Url> {
        match self.get_type_and_data() {
            (None, Some(uri)) if is_image_data(uri) => Url::parse(uri).ok(),
            _ => None
        }
    }
}

pub trait FlowConstructionUtils {
    /// Adds a new flow as a child of this flow. Removes the flow from the given leaf set if
    /// it's present.
    fn add_new_child(&mut self, new_child: FlowRef);

    /// Finishes a flow. Once a flow is finished, no more child flows or boxes may be added to it.
    /// This will normally run the bubble-inline-sizes (minimum and preferred -- i.e. intrinsic --
    /// inline-size) calculation, unless the global `bubble_inline-sizes_separately` flag is on.
    ///
    /// All flows must be finished at some point, or they will not have their intrinsic inline-
    /// sizes properly computed. (This is not, however, a memory safety problem.)
    fn finish(&mut self);
}

impl FlowConstructionUtils for FlowRef {
    /// Adds a new flow as a child of this flow. Fails if this flow is marked as a leaf.
    ///
    /// This must not be public because only the layout constructor can do this.
    fn add_new_child(&mut self, mut new_child: FlowRef) {
        let base = flow::mut_base(self.deref_mut());

        {
            let kid_base = flow::mut_base(new_child.deref_mut());
            kid_base.parallel.parent = parallel::mut_owned_flow_to_unsafe_flow(self);
        }

        base.children.push_back(new_child);
        let _ = base.parallel.children_count.fetch_add(1, Relaxed);
    }

    /// Finishes a flow. Once a flow is finished, no more child flows or fragments may be added to
    /// it. This will normally run the bubble-inline-sizes (minimum and preferred -- i.e. intrinsic
    /// -- inline-size) calculation, unless the global `bubble_inline-sizes_separately` flag is on.
    ///
    /// All flows must be finished at some point, or they will not have their intrinsic inline-sizes
    /// properly computed. (This is not, however, a memory safety problem.)
    ///
    /// This must not be public because only the layout constructor can do this.
    fn finish(&mut self) {
        if !opts::get().bubble_inline_sizes_separately {
            self.bubble_inline_sizes()
        }
    }
}

/// Strips ignorable whitespace from the start of a list of fragments.
pub fn strip_ignorable_whitespace_from_start(this: &mut DList<Fragment>) {
    if this.is_empty() {
        return   // Fast path.
    }

    while !this.is_empty() && this.front().as_ref().unwrap().is_ignorable_whitespace() {
        debug!("stripping ignorable whitespace from start");
        drop(this.pop_front());
    }
}

/// Strips ignorable whitespace from the end of a list of fragments.
pub fn strip_ignorable_whitespace_from_end(this: &mut DList<Fragment>) {
    if this.is_empty() {
        return
    }

    while !this.is_empty() && this.back().as_ref().unwrap().is_ignorable_whitespace() {
        debug!("stripping ignorable whitespace from end");
        drop(this.pop_back());
    }
}
<|MERGE_RESOLUTION|>--- conflicted
+++ resolved
@@ -476,26 +476,6 @@
         let mut inline_fragment_accumulator = InlineFragmentsAccumulator::new();
         let mut consecutive_siblings = vec!();
 
-<<<<<<< HEAD
-        // Special case: If this is generated content, then we need to initialize the accumulator
-        // with the fragment corresponding to that content.
-        if node.get_pseudo_element_type() != PseudoElementType::Normal ||
-           node.type_id() == Some(NodeTypeId::Element(ElementTypeId::HTMLInputElement)) ||
-           node.type_id() == Some(NodeTypeId::Element(ElementTypeId::HTMLTextAreaElement)) {
-            // A TextArea's text contents are displayed through the input text
-            // box, so don't construct them.
-            // TODO Maybe this belongs somewhere else?
-            if node.type_id() == Some(NodeTypeId::Element(ElementTypeId::HTMLTextAreaElement)) {
-                for kid in node.children() {
-                    kid.set_flow_construction_result(ConstructionResult::None)
-                }
-            }
-            let fragment_info = SpecificFragmentInfo::UnscannedText(UnscannedTextFragmentInfo::new(node));
-            let fragment = Fragment::new_from_specific_info(node, fragment_info);
-            inline_fragment_accumulator.fragments.push_back(fragment);
-            first_fragment = false;
-        }
-=======
         let mut first_fragment = match initial_fragment {
             None => true,
             Some(initial_fragment) => {
@@ -503,7 +483,6 @@
                 false
             }
         };
->>>>>>> 905c30d6
 
         // List of absolute descendants, in tree order.
         let mut abs_descendants = Descendants::new();
