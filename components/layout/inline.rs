--- conflicted
+++ resolved
@@ -711,61 +711,6 @@
     pub fn get_mut<'a>(&'a mut self, index: uint) -> &'a mut Fragment {
         &mut self.fragments[index]
     }
-<<<<<<< HEAD
-
-    /// This function merges previously-line-broken fragments back into their
-    /// original, pre-line-breaking form.
-    pub fn merge_broken_lines(&mut self) {
-        let mut work: RingBuf<Fragment> =
-            mem::replace(&mut self.fragments, Vec::new()).into_iter().collect();
-
-        let mut out: Vec<Fragment> = Vec::new();
-
-        loop {
-            let mut left: Fragment =
-                match work.pop_front() {
-                    None       => break,
-                    Some(work) => work,
-                };
-
-            let right: Fragment =
-                match work.pop_front() {
-                    None => {
-                        out.push(left);
-                        break;
-                    }
-                    Some(work) => work,
-                };
-
-            left.restore_new_line_pos();
-
-            let right_is_from_same_fragment =
-                match (&mut left.specific, &right.specific) {
-                    (&SpecificFragmentInfo::ScannedText(ref mut left_info),
-                     &SpecificFragmentInfo::ScannedText(ref right_info)) => {
-                        if arc_ptr_eq(&left_info.run, &right_info.run)
-                        && left_info.range.end() + CharIndex(1) == right_info.range.begin() {
-                            left_info.range.extend_by(right_info.range.length() + CharIndex(1));
-                            true
-                        } else {
-                            false
-                        }
-                    }
-                    _ => false,
-                };
-
-            if right_is_from_same_fragment {
-                work.push_front(left);
-            } else {
-                out.push(left);
-                work.push_front(right);
-            }
-        }
-
-        mem::replace(&mut self.fragments, out);
-    }
-=======
->>>>>>> 905c30d6
 }
 
 /// Flows for inline layout.
