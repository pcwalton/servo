/* This Source Code Form is subject to the terms of the Mozilla Public
 * License, v. 2.0. If a copy of the MPL was not distributed with this
 * file, You can obtain one at https://mozilla.org/MPL/2.0/. */

//! The `Constellation`, Servo's Grand Central Station
//!
//! The constellation tracks all information kept globally by the
//! browser engine, which includes:
//!
//! * The set of all `EventLoop` objects. Each event loop is
//!   the constellation's view of a script thread. The constellation
//!   interacts with a script thread by message-passing.
//!
//! * The set of all `Pipeline` objects.  Each pipeline gives the
//!   constellation's view of a `Window`, with its script thread and
//!   layout threads.  Pipelines may share script threads, but not
//!   layout threads.
//!
//! * The set of all `BrowsingContext` objects. Each browsing context
//!   gives the constellation's view of a `WindowProxy`.
//!   Each browsing context stores an independent
//!   session history, created by navigation. The session
//!   history can be traversed, for example by the back and forwards UI,
//!   so each session history maintains a list of past and future pipelines,
//!   as well as the current active pipeline.
//!
//! There are two kinds of browsing context: top-level ones (for
//! example tabs in a browser UI), and nested ones (typically caused
//! by `iframe` elements). Browsing contexts have a hierarchy
//! (typically caused by `iframe`s containing `iframe`s), giving rise
//! to a forest whose roots are top-level browsing context.  The logical
//! relationship between these types is:
//!
//! ```
//! +------------+                      +------------+                 +---------+
//! |  Browsing  | ------parent?------> |  Pipeline  | --event_loop--> |  Event  |
//! |  Context   | ------current------> |            |                 |  Loop   |
//! |            | ------prev*--------> |            | <---pipeline*-- |         |
//! |            | ------next*--------> |            |                 +---------+
//! |            |                      |            |
//! |            | <-top_level--------- |            |
//! |            | <-browsing_context-- |            |
//! +------------+                      +------------+
//! ```
//
//! The constellation also maintains channels to threads, including:
//!
//! * The script and layout threads.
//! * The graphics compositor.
//! * The font cache, image cache, and resource manager, which load
//!   and cache shared fonts, images, or other resources.
//! * The service worker manager.
//! * The devtools, debugger and webdriver servers.
//!
//! The constellation passes messages between the threads, and updates its state
//! to track the evolving state of the browsing context tree.
//!
//! The constellation acts as a logger, tracking any `warn!` messages from threads,
//! and converting any `error!` or `panic!` into a crash report.
//!
//! Since there is only one constellation, and its responsibilities include crash reporting,
//! it is very important that it does not panic.
//!
//! It's also important that the constellation not deadlock. In particular, we need
//! to be careful that we don't introduce any cycles in the can-block-on relation.
//! Blocking is typically introduced by `receiver.recv()`, which blocks waiting for the
//! sender to send some data. Servo tries to achieve deadlock-freedom by using the following
//! can-block-on relation:
//!
//! * Layout can block on canvas
//! * Layout can block on font cache
//! * Layout can block on image cache
//! * Constellation can block on compositor
//! * Constellation can block on embedder
//! * Constellation can block on layout
//! * Script can block on anything (other than script)
//! * Blocking is transitive (if T1 can block on T2 and T2 can block on T3 then T1 can block on T3)
//! * Nothing can block on itself!
//!
//! There is a complexity intoduced by IPC channels, since they do not support
//! non-blocking send. This means that as well as `receiver.recv()` blocking,
//! `sender.send(data)` can also block when the IPC buffer is full. For this reason it is
//! very important that all IPC receivers where we depend on non-blocking send
//! use a router to route IPC messages to an mpsc channel. The reason why that solves
//! the problem is that under the hood, the router uses a dedicated thread to forward
//! messages, and:
//!
//! * Anything (other than a routing thread) can block on a routing thread
//!
//! See https://github.com/servo/servo/issues/14704

use crate::browsingcontext::NewBrowsingContextInfo;
use crate::browsingcontext::{
    AllBrowsingContextsIterator, BrowsingContext, FullyActiveBrowsingContextsIterator,
};
use crate::event_loop::EventLoop;
use crate::network_listener::NetworkListener;
use crate::pipeline::{InitialPipelineState, Pipeline};
use crate::session_history::{
    JointSessionHistory, NeedsToReload, SessionHistoryChange, SessionHistoryDiff,
};
use crate::timer_scheduler::TimerScheduler;
use background_hang_monitor::HangMonitorRegister;
use backtrace::Backtrace;
use bluetooth_traits::BluetoothRequest;
use canvas::canvas_paint_thread::CanvasPaintThread;
use canvas_traits::canvas::{CanvasId, CanvasMsg};
use canvas_traits::webgl::{SwapChainId, WebGLContextId, WebGLMsg, WebGLThreads};
use compositing::compositor_thread::CompositorProxy;
use compositing::compositor_thread::Msg as ToCompositorMsg;
use compositing::SendableFrameTree;
use crossbeam_channel::{unbounded, Receiver, Sender};
use devtools_traits::{ChromeToDevtoolsControlMsg, DevtoolsControlMsg};
use embedder_traits::{Cursor, EmbedderMsg, EmbedderProxy, EventLoopWaker};
use euclid::{default::Size2D as UntypedSize2D, Scale, Size2D};
use gfx::font_cache_thread::FontCacheThread;
use gfx_traits::Epoch;
use ipc_channel::ipc::{self, IpcReceiver, IpcSender};
use ipc_channel::router::ROUTER;
use ipc_channel::Error as IpcError;
use keyboard_types::webdriver::Event as WebDriverInputEvent;
use keyboard_types::KeyboardEvent;
use layout_traits::LayoutThreadFactory;
use log::{Level, LevelFilter, Log, Metadata, Record};
use media::{GLPlayerThreads, WindowGLContext};
use msg::constellation_msg::{BackgroundHangMonitorRegister, HangMonitorAlert, SamplerControlMsg};
use msg::constellation_msg::{
    BrowsingContextGroupId, BrowsingContextId, HistoryStateId, PipelineId,
    TopLevelBrowsingContextId,
};
use msg::constellation_msg::{PipelineNamespace, PipelineNamespaceId, TraversalDirection};
use net_traits::pub_domains::reg_host;
use net_traits::request::RequestBuilder;
use net_traits::storage_thread::{StorageThreadMsg, StorageType};
use net_traits::{self, FetchResponseMsg, IpcSend, ResourceThreads};
use profile_traits::mem;
use profile_traits::time;
use script_traits::CompositorEvent::{MouseButtonEvent, MouseMoveEvent};
use script_traits::MouseEventType;
use script_traits::{webdriver_msg, LogEntry, ScriptToConstellationChan, ServiceWorkerMsg};
use script_traits::{
    AnimationState, AnimationTickType, AuxiliaryBrowsingContextLoadInfo, CompositorEvent,
};
use script_traits::{
    ConstellationControlMsg, ConstellationMsg as FromCompositorMsg, DiscardBrowsingContext,
};
use script_traits::{DocumentActivity, DocumentState, LayoutControlMsg, LoadData, LoadOrigin};
use script_traits::{HistoryEntryReplacement, IFrameSizeMsg, WindowSizeData, WindowSizeType};
use script_traits::{
    IFrameLoadInfo, IFrameLoadInfoWithData, IFrameSandboxState, TimerSchedulerMsg,
};
use script_traits::{LayoutMsg as FromLayoutMsg, ScriptMsg as FromScriptMsg, ScriptThreadFactory};
use script_traits::{SWManagerMsg, ScopeThings, UpdatePipelineIdReason, WebDriverCommandMsg};
use serde::{Deserialize, Serialize};
use servo_config::{opts, pref};
use servo_geometry::DeviceIndependentPixel;
use servo_rand::{random, Rng, SeedableRng, ServoRng};
use servo_remutex::ReentrantMutex;
use servo_url::{Host, ImmutableOrigin, ServoUrl};
use std::borrow::ToOwned;
use std::collections::hash_map::Entry;
use std::collections::{HashMap, HashSet, VecDeque};
use std::marker::PhantomData;
use std::mem::replace;
use std::process;
use std::rc::{Rc, Weak};
use std::sync::Arc;
use std::thread;
use style_traits::viewport::ViewportConstraints;
use style_traits::CSSPixel;
use webvr_traits::{WebVREvent, WebVRMsg};

type PendingApprovalNavigations = HashMap<PipelineId, (LoadData, HistoryEntryReplacement)>;

/// Servo supports tabs (referred to as browsers), so `Constellation` needs to
/// store browser specific data for bookkeeping.
struct Browser {
    /// The currently focused browsing context in this browser for key events.
    /// The focused pipeline is the current entry of the focused browsing
    /// context.
    focused_browsing_context_id: BrowsingContextId,

    /// The joint session history for this browser.
    session_history: JointSessionHistory,
}

/// A browsing context group.
///
/// https://html.spec.whatwg.org/multipage/#browsing-context-group
#[derive(Clone, Default)]
struct BrowsingContextGroup {
    /// A browsing context group holds a set of top-level browsing contexts.
    top_level_browsing_context_set: HashSet<TopLevelBrowsingContextId>,

    /// The set of all event loops in this BrowsingContextGroup.
    /// We store the event loops in a map
    /// indexed by registered domain name (as a `Host`) to event loops.
    /// It is important that scripts with the same eTLD+1,
    /// who are part of the same browsing-context group
    /// share an event loop, since they can use `document.domain`
    /// to become same-origin, at which point they can share DOM objects.
    event_loops: HashMap<Host, Weak<EventLoop>>,
}

/// The `Constellation` itself. In the servo browser, there is one
/// constellation, which maintains all of the browser global data.
/// In embedded applications, there may be more than one constellation,
/// which are independent of each other.
///
/// The constellation may be in a different process from the pipelines,
/// and communicates using IPC.
///
/// It is parameterized over a `LayoutThreadFactory` and a
/// `ScriptThreadFactory` (which in practice are implemented by
/// `LayoutThread` in the `layout` crate, and `ScriptThread` in
/// the `script` crate). Script and layout communicate using a `Message`
/// type.
pub struct Constellation<Message, LTF, STF> {
    /// An IPC channel for script threads to send messages to the constellation.
    /// This is the script threads' view of `script_receiver`.
    script_sender: IpcSender<(PipelineId, FromScriptMsg)>,

    /// A channel for the constellation to receive messages from script threads.
    /// This is the constellation's view of `script_sender`.
    script_receiver: Receiver<Result<(PipelineId, FromScriptMsg), IpcError>>,

    /// A handle to register components for hang monitoring.
    /// None when in multiprocess mode.
    background_monitor_register: Option<Box<dyn BackgroundHangMonitorRegister>>,

    /// Channels to control all sampling profilers.
    sampling_profiler_control: Vec<IpcSender<SamplerControlMsg>>,

    /// A channel for the background hang monitor to send messages
    /// to the constellation.
    background_hang_monitor_sender: IpcSender<HangMonitorAlert>,

    /// A channel for the constellation to receiver messages
    /// from the background hang monitor.
    background_hang_monitor_receiver: Receiver<Result<HangMonitorAlert, IpcError>>,

    /// An IPC channel for layout threads to send messages to the constellation.
    /// This is the layout threads' view of `layout_receiver`.
    layout_sender: IpcSender<FromLayoutMsg>,

    /// A channel for the constellation to receive messages from layout threads.
    /// This is the constellation's view of `layout_sender`.
    layout_receiver: Receiver<Result<FromLayoutMsg, IpcError>>,

    /// A channel for network listener to send messages to the constellation.
    network_listener_sender: Sender<(PipelineId, FetchResponseMsg)>,

    /// A channel for the constellation to receive messages from network listener.
    network_listener_receiver: Receiver<(PipelineId, FetchResponseMsg)>,

    /// A channel for the constellation to receive messages from the compositor thread.
    compositor_receiver: Receiver<FromCompositorMsg>,

    /// A channel through which messages can be sent to the embedder.
    embedder_proxy: EmbedderProxy,

    /// A channel (the implementation of which is port-specific) for the
    /// constellation to send messages to the compositor thread.
    compositor_proxy: CompositorProxy,

    /// The last frame tree sent to WebRender, denoting the browser (tab) user
    /// has currently selected. This also serves as the key to retrieve data
    /// about the current active browser from `browsers`.
    active_browser_id: Option<TopLevelBrowsingContextId>,

    /// Bookkeeping data for all browsers in constellation.
    browsers: HashMap<TopLevelBrowsingContextId, Browser>,

    /// Channels for the constellation to send messages to the public
    /// resource-related threads. There are two groups of resource threads: one
    /// for public browsing, and one for private browsing.
    public_resource_threads: ResourceThreads,

    /// Channels for the constellation to send messages to the private
    /// resource-related threads.  There are two groups of resource
    /// threads: one for public browsing, and one for private
    /// browsing.
    private_resource_threads: ResourceThreads,

    /// A channel for the constellation to send messages to the font
    /// cache thread.
    font_cache_thread: FontCacheThread,

    /// A channel for the constellation to send messages to the
    /// debugger thread.
    debugger_chan: Option<debugger::Sender>,

    /// A channel for the constellation to send messages to the
    /// devtools thread.
    devtools_chan: Option<Sender<DevtoolsControlMsg>>,

    /// An IPC channel for the constellation to send messages to the
    /// bluetooth thread.
    bluetooth_thread: IpcSender<BluetoothRequest>,

    /// An IPC channel for the constellation to send messages to the
    /// Service Worker Manager thread.
    swmanager_chan: Option<IpcSender<ServiceWorkerMsg>>,

    /// An IPC channel for Service Worker Manager threads to send
    /// messages to the constellation.  This is the SW Manager thread's
    /// view of `swmanager_receiver`.
    swmanager_sender: IpcSender<SWManagerMsg>,

    /// A channel for the constellation to receive messages from the
    /// Service Worker Manager thread. This is the constellation's view of
    /// `swmanager_sender`.
    swmanager_receiver: Receiver<Result<SWManagerMsg, IpcError>>,

    /// A channel for the constellation to send messages to the
    /// time profiler thread.
    time_profiler_chan: time::ProfilerChan,

    /// A channel for the constellation to send messages to the
    /// memory profiler thread.
    mem_profiler_chan: mem::ProfilerChan,

    /// A channel for the constellation to send messages to the
    /// timer thread.
    scheduler_chan: IpcSender<TimerSchedulerMsg>,

    /// A single WebRender document the constellation operates on.
    webrender_document: webrender_api::DocumentId,

    /// A channel for the constellation to send messages to the
    /// WebRender thread.
    webrender_api_sender: webrender_api::RenderApiSender,

    /// The set of all the pipelines in the browser.  (See the `pipeline` module
    /// for more details.)
    pipelines: HashMap<PipelineId, Pipeline>,

    /// The set of all the browsing contexts in the browser.
    browsing_contexts: HashMap<BrowsingContextId, BrowsingContext>,

    /// A user agent holds a a set of browsing context groups.
    ///
    /// https://html.spec.whatwg.org/multipage/#browsing-context-group-set
    browsing_context_group_set: HashMap<BrowsingContextGroupId, BrowsingContextGroup>,

    /// The Id counter for BrowsingContextGroup.
    browsing_context_group_next_id: u32,

    /// When a navigation is performed, we do not immediately update
    /// the session history, instead we ask the event loop to begin loading
    /// the new document, and do not update the browsing context until the
    /// document is active. Between starting the load and it activating,
    /// we store a `SessionHistoryChange` object for the navigation in progress.
    pending_changes: Vec<SessionHistoryChange>,

    /// Pipeline IDs are namespaced in order to avoid name collisions,
    /// and the namespaces are allocated by the constellation.
    next_pipeline_namespace_id: PipelineNamespaceId,

    /// The size of the top-level window.
    window_size: WindowSizeData,

    /// Bits of state used to interact with the webdriver implementation
    webdriver: WebDriverData,

    /// Document states for loaded pipelines (used only when writing screenshots).
    document_states: HashMap<PipelineId, DocumentState>,

    /// Are we shutting down?
    shutting_down: bool,

    /// Have we seen any warnings? Hopefully always empty!
    /// The buffer contains `(thread_name, reason)` entries.
    handled_warnings: VecDeque<(Option<String>, String)>,

    /// The random number generator and probability for closing pipelines.
    /// This is for testing the hardening of the constellation.
    random_pipeline_closure: Option<(ServoRng, f32)>,

    /// Phantom data that keeps the Rust type system happy.
    phantom: PhantomData<(Message, LTF, STF)>,

    /// Entry point to create and get channels to a WebGLThread.
    webgl_threads: Option<WebGLThreads>,

    /// A channel through which messages can be sent to the webvr thread.
    webvr_chan: Option<IpcSender<WebVRMsg>>,

    /// The XR device registry
    webxr_registry: webxr_api::Registry,

    /// A channel through which messages can be sent to the canvas paint thread.
    canvas_chan: IpcSender<CanvasMsg>,

    /// Navigation requests from script awaiting approval from the embedder.
    pending_approval_navigations: PendingApprovalNavigations,

    /// Bitmask which indicates which combination of mouse buttons are
    /// currently being pressed.
    pressed_mouse_buttons: u16,

    is_running_problem_test: bool,

    /// If True, exits on thread failure instead of displaying about:failure
    hard_fail: bool,

    /// If set with --disable-canvas-aa, disable antialiasing on the HTML
    /// canvas element.
    /// Like --disable-text-aa, this is useful for reftests where pixel perfect
    /// results are required.
    enable_canvas_antialiasing: bool,

    /// Entry point to create and get channels to a GLPlayerThread.
    glplayer_threads: Option<GLPlayerThreads>,

    /// Application window's GL Context for Media player
    player_context: WindowGLContext,

    /// Mechanism to force the compositor to process events.
    event_loop_waker: Option<Box<dyn EventLoopWaker>>,
}

/// State needed to construct a constellation.
pub struct InitialConstellationState {
    /// A channel through which messages can be sent to the embedder.
    pub embedder_proxy: EmbedderProxy,

    /// A channel through which messages can be sent to the compositor.
    pub compositor_proxy: CompositorProxy,

    /// A channel to the debugger, if applicable.
    pub debugger_chan: Option<debugger::Sender>,

    /// A channel to the developer tools, if applicable.
    pub devtools_chan: Option<Sender<DevtoolsControlMsg>>,

    /// A channel to the bluetooth thread.
    pub bluetooth_thread: IpcSender<BluetoothRequest>,

    /// A channel to the font cache thread.
    pub font_cache_thread: FontCacheThread,

    /// A channel to the resource thread.
    pub public_resource_threads: ResourceThreads,

    /// A channel to the resource thread.
    pub private_resource_threads: ResourceThreads,

    /// A channel to the time profiler thread.
    pub time_profiler_chan: time::ProfilerChan,

    /// A channel to the memory profiler thread.
    pub mem_profiler_chan: mem::ProfilerChan,

    /// Webrender document ID.
    pub webrender_document: webrender_api::DocumentId,

    /// Webrender API.
    pub webrender_api_sender: webrender_api::RenderApiSender,

    /// Entry point to create and get channels to a WebGLThread.
    pub webgl_threads: Option<WebGLThreads>,

    /// A channel to the webgl thread.
    pub webvr_chan: Option<IpcSender<WebVRMsg>>,

    /// The XR device registry
    pub webxr_registry: webxr_api::Registry,

    pub glplayer_threads: Option<GLPlayerThreads>,

    /// Application window's GL Context for Media player
    pub player_context: WindowGLContext,

    /// Mechanism to force the compositor to process events.
    pub event_loop_waker: Option<Box<dyn EventLoopWaker>>,
}

/// Data needed for webdriver
struct WebDriverData {
    load_channel: Option<(PipelineId, IpcSender<webdriver_msg::LoadStatus>)>,
    resize_channel: Option<IpcSender<WindowSizeData>>,
}

impl WebDriverData {
    fn new() -> WebDriverData {
        WebDriverData {
            load_channel: None,
            resize_channel: None,
        }
    }
}

/// When we are running reftests, we save an image to compare against a reference.
/// This enum gives the possible states of preparing such an image.
#[derive(Debug, PartialEq)]
enum ReadyToSave {
    NoTopLevelBrowsingContext,
    PendingChanges,
    WebFontNotLoaded,
    DocumentLoading,
    EpochMismatch,
    PipelineUnknown,
    Ready,
}

/// When we are exiting a pipeline, we can either force exiting or not.
/// A normal exit waits for the compositor to update its state before
/// exiting, and delegates layout exit to script. A forced exit does
/// not notify the compositor, and exits layout without involving script.
#[derive(Clone, Copy)]
enum ExitPipelineMode {
    Normal,
    Force,
}

/// The constellation uses logging to perform crash reporting.
/// The constellation receives all `warn!`, `error!` and `panic!` messages,
/// and generates a crash report when it receives a panic.

/// A logger directed at the constellation from content processes
#[derive(Clone)]
pub struct FromScriptLogger {
    /// A channel to the constellation
    pub script_to_constellation_chan: Arc<ReentrantMutex<ScriptToConstellationChan>>,
}

impl FromScriptLogger {
    /// Create a new constellation logger.
    pub fn new(script_to_constellation_chan: ScriptToConstellationChan) -> FromScriptLogger {
        FromScriptLogger {
            script_to_constellation_chan: Arc::new(ReentrantMutex::new(
                script_to_constellation_chan,
            )),
        }
    }

    /// The maximum log level the constellation logger is interested in.
    pub fn filter(&self) -> LevelFilter {
        LevelFilter::Warn
    }
}

impl Log for FromScriptLogger {
    fn enabled(&self, metadata: &Metadata) -> bool {
        metadata.level() <= Level::Warn
    }

    fn log(&self, record: &Record) {
        if let Some(entry) = log_entry(record) {
            debug!("Sending log entry {:?}.", entry);
            let thread_name = thread::current().name().map(ToOwned::to_owned);
            let msg = FromScriptMsg::LogEntry(thread_name, entry);
            let chan = self
                .script_to_constellation_chan
                .lock()
                .unwrap_or_else(|err| err.into_inner());
            let _ = chan.send(msg);
        }
    }

    fn flush(&self) {}
}

/// A logger directed at the constellation from the compositor
#[derive(Clone)]
pub struct FromCompositorLogger {
    /// A channel to the constellation
    pub constellation_chan: Arc<ReentrantMutex<Sender<FromCompositorMsg>>>,
}

impl FromCompositorLogger {
    /// Create a new constellation logger.
    pub fn new(constellation_chan: Sender<FromCompositorMsg>) -> FromCompositorLogger {
        FromCompositorLogger {
            constellation_chan: Arc::new(ReentrantMutex::new(constellation_chan)),
        }
    }

    /// The maximum log level the constellation logger is interested in.
    pub fn filter(&self) -> LevelFilter {
        LevelFilter::Warn
    }
}

impl Log for FromCompositorLogger {
    fn enabled(&self, metadata: &Metadata) -> bool {
        metadata.level() <= Level::Warn
    }

    fn log(&self, record: &Record) {
        if let Some(entry) = log_entry(record) {
            debug!("Sending log entry {:?}.", entry);
            let top_level_id = TopLevelBrowsingContextId::installed();
            let thread_name = thread::current().name().map(ToOwned::to_owned);
            let msg = FromCompositorMsg::LogEntry(top_level_id, thread_name, entry);
            let chan = self
                .constellation_chan
                .lock()
                .unwrap_or_else(|err| err.into_inner());
            let _ = chan.send(msg);
        }
    }

    fn flush(&self) {}
}

/// Rust uses `Record` for storing logging, but servo converts that to
/// a `LogEntry`. We do this so that we can record panics as well as log
/// messages, and because `Record` does not implement serde (de)serialization,
/// so cannot be used over an IPC channel.
fn log_entry(record: &Record) -> Option<LogEntry> {
    match record.level() {
        Level::Error if thread::panicking() => Some(LogEntry::Panic(
            format!("{}", record.args()),
            format!("{:?}", Backtrace::new()),
        )),
        Level::Error => Some(LogEntry::Error(format!("{}", record.args()))),
        Level::Warn => Some(LogEntry::Warn(format!("{}", record.args()))),
        _ => None,
    }
}

/// The number of warnings to include in each crash report.
const WARNINGS_BUFFER_SIZE: usize = 32;

/// Route an ipc receiver to an mpsc receiver, preserving any errors.
/// This is the same as `route_ipc_receiver_to_new_mpsc_receiver`,
/// but does not panic on deserializtion errors.
fn route_ipc_receiver_to_new_mpsc_receiver_preserving_errors<T>(
    ipc_receiver: IpcReceiver<T>,
) -> Receiver<Result<T, IpcError>>
where
    T: for<'de> Deserialize<'de> + Serialize + Send + 'static,
{
    let (mpsc_sender, mpsc_receiver) = unbounded();
    ROUTER.add_route(
        ipc_receiver.to_opaque(),
        Box::new(move |message| drop(mpsc_sender.send(message.to::<T>()))),
    );
    mpsc_receiver
}

impl<Message, LTF, STF> Constellation<Message, LTF, STF>
where
    LTF: LayoutThreadFactory<Message = Message>,
    STF: ScriptThreadFactory<Message = Message>,
{
    /// Create a new constellation thread.
    pub fn start(
        state: InitialConstellationState,
        initial_window_size: Size2D<u32, DeviceIndependentPixel>,
        device_pixels_per_px: Option<f32>,
        random_pipeline_closure_probability: Option<f32>,
        random_pipeline_closure_seed: Option<usize>,
        is_running_problem_test: bool,
        hard_fail: bool,
        enable_canvas_antialiasing: bool,
    ) -> (Sender<FromCompositorMsg>, IpcSender<SWManagerMsg>) {
        let (compositor_sender, compositor_receiver) = unbounded();

        // service worker manager to communicate with constellation
        let (swmanager_sender, swmanager_receiver) = ipc::channel().expect("ipc channel failure");
        let sw_mgr_clone = swmanager_sender.clone();

        thread::Builder::new()
            .name("Constellation".to_owned())
            .spawn(move || {
                let (ipc_script_sender, ipc_script_receiver) =
                    ipc::channel().expect("ipc channel failure");
                let script_receiver =
                    route_ipc_receiver_to_new_mpsc_receiver_preserving_errors(ipc_script_receiver);

                let (background_hang_monitor_sender, ipc_bhm_receiver) =
                    ipc::channel().expect("ipc channel failure");
                let background_hang_monitor_receiver =
                    route_ipc_receiver_to_new_mpsc_receiver_preserving_errors(ipc_bhm_receiver);

                // If we are in multiprocess mode,
                // a dedicated per-process hang monitor will be initialized later inside the content process.
                // See run_content_process in servo/lib.rs
                let (background_monitor_register, sampler_chan) = if opts::multiprocess() {
                    (None, vec![])
                } else {
                    let (sampling_profiler_control, sampling_profiler_port) =
                        ipc::channel().expect("ipc channel failure");

                    (
                        Some(HangMonitorRegister::init(
                            background_hang_monitor_sender.clone(),
                            sampling_profiler_port,
                        )),
                        vec![sampling_profiler_control],
                    )
                };

                let (ipc_layout_sender, ipc_layout_receiver) =
                    ipc::channel().expect("ipc channel failure");
                let layout_receiver =
                    route_ipc_receiver_to_new_mpsc_receiver_preserving_errors(ipc_layout_receiver);

                let (network_listener_sender, network_listener_receiver) = unbounded();

                let swmanager_receiver =
                    route_ipc_receiver_to_new_mpsc_receiver_preserving_errors(swmanager_receiver);

                // Zero is reserved for the embedder.
                PipelineNamespace::install(PipelineNamespaceId(1));

                let mut constellation: Constellation<Message, LTF, STF> = Constellation {
                    script_sender: ipc_script_sender,
                    background_hang_monitor_sender,
                    background_hang_monitor_receiver,
                    background_monitor_register,
                    sampling_profiler_control: sampler_chan,
                    layout_sender: ipc_layout_sender,
                    script_receiver: script_receiver,
                    compositor_receiver: compositor_receiver,
                    layout_receiver: layout_receiver,
                    network_listener_sender: network_listener_sender,
                    network_listener_receiver: network_listener_receiver,
                    embedder_proxy: state.embedder_proxy,
                    compositor_proxy: state.compositor_proxy,
                    active_browser_id: None,
                    browsers: HashMap::new(),
                    debugger_chan: state.debugger_chan,
                    devtools_chan: state.devtools_chan,
                    bluetooth_thread: state.bluetooth_thread,
                    public_resource_threads: state.public_resource_threads,
                    private_resource_threads: state.private_resource_threads,
                    font_cache_thread: state.font_cache_thread,
                    swmanager_chan: None,
                    swmanager_receiver: swmanager_receiver,
                    swmanager_sender: sw_mgr_clone,
                    browsing_context_group_set: Default::default(),
                    browsing_context_group_next_id: Default::default(),
                    pipelines: HashMap::new(),
                    browsing_contexts: HashMap::new(),
                    pending_changes: vec![],
                    // We initialize the namespace at 2, since we reserved
                    // namespace 0 for the embedder, and 0 for the constellation
                    next_pipeline_namespace_id: PipelineNamespaceId(2),
                    time_profiler_chan: state.time_profiler_chan,
                    mem_profiler_chan: state.mem_profiler_chan,
                    window_size: WindowSizeData {
                        initial_viewport: initial_window_size.to_f32() * Scale::new(1.0),
                        device_pixel_ratio: Scale::new(device_pixels_per_px.unwrap_or(1.0)),
                    },
                    phantom: PhantomData,
                    webdriver: WebDriverData::new(),
                    scheduler_chan: TimerScheduler::start(),
                    document_states: HashMap::new(),
                    webrender_document: state.webrender_document,
                    webrender_api_sender: state.webrender_api_sender,
                    shutting_down: false,
                    handled_warnings: VecDeque::new(),
                    random_pipeline_closure: random_pipeline_closure_probability.map(|prob| {
                        let seed = random_pipeline_closure_seed.unwrap_or_else(random);
                        let rng = ServoRng::from_seed(&[seed]);
                        warn!("Randomly closing pipelines.");
                        info!("Using seed {} for random pipeline closure.", seed);
                        (rng, prob)
                    }),
                    webgl_threads: state.webgl_threads,
                    webvr_chan: state.webvr_chan,
                    webxr_registry: state.webxr_registry,
                    canvas_chan: CanvasPaintThread::start(),
                    pending_approval_navigations: HashMap::new(),
                    pressed_mouse_buttons: 0,
                    is_running_problem_test,
                    hard_fail,
                    enable_canvas_antialiasing,
                    glplayer_threads: state.glplayer_threads,
                    player_context: state.player_context,
                    event_loop_waker: state.event_loop_waker,
                };

                constellation.run();
            })
            .expect("Thread spawning failed");

        (compositor_sender, swmanager_sender)
    }

    /// The main event loop for the constellation.
    fn run(&mut self) {
        while !self.shutting_down || !self.pipelines.is_empty() {
            // Randomly close a pipeline if --random-pipeline-closure-probability is set
            // This is for testing the hardening of the constellation.
            self.maybe_close_random_pipeline();
            self.handle_request();
        }
        self.handle_shutdown();
    }

    /// Generate a new pipeline id namespace.
    fn next_pipeline_namespace_id(&mut self) -> PipelineNamespaceId {
        let namespace_id = self.next_pipeline_namespace_id;
        let PipelineNamespaceId(ref mut i) = self.next_pipeline_namespace_id;
        *i += 1;
        namespace_id
    }

    fn next_browsing_context_group_id(&mut self) -> BrowsingContextGroupId {
        let id = self.browsing_context_group_next_id;
        self.browsing_context_group_next_id += 1;
        BrowsingContextGroupId(id)
    }

    fn get_event_loop(
        &mut self,
        host: &Host,
        top_level_browsing_context_id: &TopLevelBrowsingContextId,
        opener: &Option<BrowsingContextId>,
    ) -> Result<Weak<EventLoop>, &'static str> {
        let bc_group = match opener {
            Some(browsing_context_id) => {
                let opener = self
                    .browsing_contexts
                    .get(&browsing_context_id)
                    .ok_or("Opener was closed before the openee started")?;
                self.browsing_context_group_set
                    .get(&opener.bc_group_id)
                    .ok_or("Opener belongs to an unknow BC group")?
            },
            None => self
                .browsing_context_group_set
                .iter()
                .filter_map(|(_, bc_group)| {
                    if bc_group
                        .top_level_browsing_context_set
                        .contains(&top_level_browsing_context_id)
                    {
                        Some(bc_group)
                    } else {
                        None
                    }
                })
                .last()
                .ok_or(
                    "Trying to get an event-loop for a top-level belonging to an unknown BC group",
                )?,
        };
        bc_group
            .event_loops
            .get(host)
            .ok_or("Trying to get an event-loop from an unknown BC group")
            .map(|event_loop| event_loop.clone())
    }

    fn set_event_loop(
        &mut self,
        event_loop: Weak<EventLoop>,
        host: Host,
        top_level_browsing_context_id: TopLevelBrowsingContextId,
        opener: Option<BrowsingContextId>,
    ) {
        let relevant_top_level = if let Some(opener) = opener {
            match self.browsing_contexts.get(&opener) {
                Some(opener) => opener.top_level_id,
                None => {
                    warn!("Setting event-loop for an unknown auxiliary");
                    return;
                },
            }
        } else {
            top_level_browsing_context_id
        };
        let maybe_bc_group_id = self
            .browsing_context_group_set
            .iter()
            .filter_map(|(id, bc_group)| {
                if bc_group
                    .top_level_browsing_context_set
                    .contains(&top_level_browsing_context_id)
                {
                    Some(id.clone())
                } else {
                    None
                }
            })
            .last();
        let bc_group_id = match maybe_bc_group_id {
            Some(id) => id,
            None => {
                warn!("Trying to add an event-loop to an unknown BC group");
                return;
            },
        };
        if let Some(bc_group) = self.browsing_context_group_set.get_mut(&bc_group_id) {
            if !bc_group
                .event_loops
                .insert(host.clone(), event_loop)
                .is_none()
            {
                warn!(
                    "Double-setting an event-loop for {:?} at {:?}",
                    host, relevant_top_level
                );
            }
        }
    }

    /// Helper function for creating a pipeline
    fn new_pipeline(
        &mut self,
        pipeline_id: PipelineId,
        browsing_context_id: BrowsingContextId,
        top_level_browsing_context_id: TopLevelBrowsingContextId,
        parent_pipeline_id: Option<PipelineId>,
        opener: Option<BrowsingContextId>,
        initial_window_size: Size2D<f32, CSSPixel>,
        // TODO: we have to provide ownership of the LoadData
        // here, because it will be send on an ipc channel,
        // and ipc channels take onership of their data.
        // https://github.com/servo/ipc-channel/issues/138
        load_data: LoadData,
        sandbox: IFrameSandboxState,
        is_private: bool,
        is_visible: bool,
    ) {
        if self.shutting_down {
            return;
        }
        debug!(
            "Creating new pipeline {} in browsing context {}.",
            pipeline_id, browsing_context_id
        );

        let (event_loop, host) = match sandbox {
            IFrameSandboxState::IFrameSandboxed => (None, None),
            IFrameSandboxState::IFrameUnsandboxed => {
                // If this is an about:blank load, it must share the creator's event loop.
                // This must match the logic in the script thread when determining the proper origin.
                if load_data.url.as_str() != "about:blank" {
                    match reg_host(&load_data.url) {
                        None => (None, None),
                        Some(host) => {
                            match self.get_event_loop(
                                &host,
                                &top_level_browsing_context_id,
                                &opener,
                            ) {
                                Err(err) => {
                                    warn!("{}", err);
                                    (None, Some(host))
                                },
                                Ok(event_loop) => {
                                    if let Some(event_loop) = event_loop.upgrade() {
                                        (Some(event_loop), None)
                                    } else {
                                        (None, Some(host))
                                    }
                                },
                            }
                        },
                    }
                } else if let Some(parent) =
                    parent_pipeline_id.and_then(|pipeline_id| self.pipelines.get(&pipeline_id))
                {
                    (Some(parent.event_loop.clone()), None)
                } else if let Some(creator) = load_data
                    .creator_pipeline_id
                    .and_then(|pipeline_id| self.pipelines.get(&pipeline_id))
                {
                    (Some(creator.event_loop.clone()), None)
                } else {
                    (None, None)
                }
            },
        };

        let resource_threads = if is_private {
            self.private_resource_threads.clone()
        } else {
            self.public_resource_threads.clone()
        };

        let result = Pipeline::spawn::<Message, LTF, STF>(InitialPipelineState {
            id: pipeline_id,
            browsing_context_id,
            top_level_browsing_context_id,
            parent_pipeline_id,
            opener,
            script_to_constellation_chan: ScriptToConstellationChan {
                sender: self.script_sender.clone(),
                pipeline_id: pipeline_id,
            },
            background_monitor_register: self.background_monitor_register.clone(),
            background_hang_monitor_to_constellation_chan: self
                .background_hang_monitor_sender
                .clone(),
            layout_to_constellation_chan: self.layout_sender.clone(),
            scheduler_chan: self.scheduler_chan.clone(),
            compositor_proxy: self.compositor_proxy.clone(),
            devtools_chan: self.devtools_chan.clone(),
            bluetooth_thread: self.bluetooth_thread.clone(),
            swmanager_thread: self.swmanager_sender.clone(),
            font_cache_thread: self.font_cache_thread.clone(),
            resource_threads,
            time_profiler_chan: self.time_profiler_chan.clone(),
            mem_profiler_chan: self.mem_profiler_chan.clone(),
            window_size: initial_window_size,
            event_loop,
            load_data,
            device_pixel_ratio: self.window_size.device_pixel_ratio,
            pipeline_namespace_id: self.next_pipeline_namespace_id(),
            prev_visibility: is_visible,
            webrender_api_sender: self.webrender_api_sender.clone(),
            webrender_document: self.webrender_document,
            webgl_chan: self
                .webgl_threads
                .as_ref()
                .map(|threads| threads.pipeline()),
            webvr_chan: self.webvr_chan.clone(),
            webxr_registry: self.webxr_registry.clone(),
            player_context: self.player_context.clone(),
            event_loop_waker: self.event_loop_waker.as_ref().map(|w| (*w).clone_box()),
        });

        let pipeline = match result {
            Ok(result) => result,
            Err(e) => return self.handle_send_error(pipeline_id, e),
        };

        if let Some(sampler_chan) = pipeline.sampler_control_chan {
            self.sampling_profiler_control.push(sampler_chan);
        }

        if let Some(host) = host {
            debug!(
                "Adding new host entry {} for top-level browsing context {}.",
                host, top_level_browsing_context_id
            );
            self.set_event_loop(
                Rc::downgrade(&pipeline.pipeline.event_loop),
                host,
                top_level_browsing_context_id,
                opener,
            );
        }

        assert!(!self.pipelines.contains_key(&pipeline_id));
        self.pipelines.insert(pipeline_id, pipeline.pipeline);
    }

    /// Get an iterator for the fully active browsing contexts in a subtree.
    fn fully_active_descendant_browsing_contexts_iter(
        &self,
        browsing_context_id: BrowsingContextId,
    ) -> FullyActiveBrowsingContextsIterator {
        FullyActiveBrowsingContextsIterator {
            stack: vec![browsing_context_id],
            pipelines: &self.pipelines,
            browsing_contexts: &self.browsing_contexts,
        }
    }

    /// Get an iterator for the fully active browsing contexts in a tree.
    fn fully_active_browsing_contexts_iter(
        &self,
        top_level_browsing_context_id: TopLevelBrowsingContextId,
    ) -> FullyActiveBrowsingContextsIterator {
        self.fully_active_descendant_browsing_contexts_iter(BrowsingContextId::from(
            top_level_browsing_context_id,
        ))
    }

    /// Get an iterator for the browsing contexts in a subtree.
    fn all_descendant_browsing_contexts_iter(
        &self,
        browsing_context_id: BrowsingContextId,
    ) -> AllBrowsingContextsIterator {
        AllBrowsingContextsIterator {
            stack: vec![browsing_context_id],
            pipelines: &self.pipelines,
            browsing_contexts: &self.browsing_contexts,
        }
    }

    /// Create a new browsing context and update the internal bookkeeping.
    fn new_browsing_context(
        &mut self,
        browsing_context_id: BrowsingContextId,
        top_level_id: TopLevelBrowsingContextId,
        pipeline_id: PipelineId,
        parent_pipeline_id: Option<PipelineId>,
        size: Size2D<f32, CSSPixel>,
        is_private: bool,
        is_visible: bool,
    ) {
        debug!("Creating new browsing context {}", browsing_context_id);
        let bc_group_id = match self
            .browsing_context_group_set
            .iter_mut()
            .filter_map(|(id, bc_group)| {
                if bc_group
                    .top_level_browsing_context_set
                    .contains(&top_level_id)
                {
                    Some(id)
                } else {
                    None
                }
            })
            .last()
        {
            Some(id) => id.clone(),
            None => {
                warn!(
                    "Top-level was unpexpectedly removed from its top_level_browsing_context_set."
                );
                return;
            },
        };
        let browsing_context = BrowsingContext::new(
            bc_group_id,
            browsing_context_id,
            top_level_id,
            pipeline_id,
            parent_pipeline_id,
            size,
            is_private,
            is_visible,
        );
        self.browsing_contexts
            .insert(browsing_context_id, browsing_context);

        // If this context is a nested container, attach it to parent pipeline.
        if let Some(parent_pipeline_id) = parent_pipeline_id {
            if let Some(parent) = self.pipelines.get_mut(&parent_pipeline_id) {
                parent.add_child(browsing_context_id);
            }
        }
    }

    fn add_pending_change(&mut self, change: SessionHistoryChange) {
        debug!(
            "adding pending session history change with {}",
            if change.replace.is_some() {
                "replacement"
            } else {
                "no replacement"
            },
        );
        self.handle_load_start_msg(
            change.top_level_browsing_context_id,
            change.browsing_context_id,
        );
        self.pending_changes.push(change);
    }

    /// Handles loading pages, navigation, and granting access to the compositor
    fn handle_request(&mut self) {
        #[derive(Debug)]
        enum Request {
            Script((PipelineId, FromScriptMsg)),
            BackgroundHangMonitor(HangMonitorAlert),
            Compositor(FromCompositorMsg),
            Layout(FromLayoutMsg),
            NetworkListener((PipelineId, FetchResponseMsg)),
            FromSWManager(SWManagerMsg),
        }

        // Get one incoming request.
        // This is one of the few places where the compositor is
        // allowed to panic. If one of the receiver.recv() calls
        // fails, it is because the matching sender has been
        // reclaimed, but this can't happen in normal execution
        // because the constellation keeps a pointer to the sender,
        // so it should never be reclaimed. A possible scenario in
        // which receiver.recv() fails is if some unsafe code
        // produces undefined behaviour, resulting in the destructor
        // being called. If this happens, there's not much we can do
        // other than panic.
        let request = select! {
            recv(self.script_receiver) -> msg => {
                msg.expect("Unexpected script channel panic in constellation").map(Request::Script)
            }
            recv(self.background_hang_monitor_receiver) -> msg => {
                msg.expect("Unexpected BHM channel panic in constellation").map(Request::BackgroundHangMonitor)
            }
            recv(self.compositor_receiver) -> msg => {
                Ok(Request::Compositor(msg.expect("Unexpected compositor channel panic in constellation")))
            }
            recv(self.layout_receiver) -> msg => {
                msg.expect("Unexpected layout channel panic in constellation").map(Request::Layout)
            }
            recv(self.network_listener_receiver) -> msg => {
                Ok(Request::NetworkListener(
                    msg.expect("Unexpected network listener channel panic in constellation")
                ))
            }
            recv(self.swmanager_receiver) -> msg => {
                msg.expect("Unexpected panic channel panic in constellation").map(Request::FromSWManager)
            }
        };

        let request = match request {
            Ok(request) => request,
            Err(err) => return error!("Deserialization failed ({}).", err),
        };

        match request {
            Request::Compositor(message) => self.handle_request_from_compositor(message),
            Request::Script(message) => {
                self.handle_request_from_script(message);
            },
            Request::BackgroundHangMonitor(message) => {
                self.handle_request_from_background_hang_monitor(message);
            },
            Request::Layout(message) => {
                self.handle_request_from_layout(message);
            },
            Request::NetworkListener(message) => {
                self.handle_request_from_network_listener(message);
            },
            Request::FromSWManager(message) => {
                self.handle_request_from_swmanager(message);
            },
        }
    }

    fn handle_request_from_background_hang_monitor(&self, message: HangMonitorAlert) {
        match message {
            HangMonitorAlert::Profile(bytes) => self
                .embedder_proxy
                .send((None, EmbedderMsg::ReportProfile(bytes))),
            HangMonitorAlert::Hang(hang) => {
                // TODO: In case of a permanent hang being reported, add a "kill script" workflow,
                // via the embedder?
                warn!("Component hang alert: {:?}", hang);
            },
        }
    }

    fn handle_request_from_network_listener(&mut self, message: (PipelineId, FetchResponseMsg)) {
        let (id, message_) = message;
        let result = match self.pipelines.get(&id) {
            Some(pipeline) => {
                let msg = ConstellationControlMsg::NavigationResponse(id, message_);
                pipeline.event_loop.send(msg)
            },
            None => {
                return warn!("Pipeline {:?} got fetch data after closure!", id);
            },
        };
        if let Err(e) = result {
            self.handle_send_error(id, e);
        }
    }

    fn handle_request_from_swmanager(&mut self, message: SWManagerMsg) {
        match message {
            SWManagerMsg::OwnSender(sw_sender) => {
                // store service worker manager for communicating with it.
                self.swmanager_chan = Some(sw_sender);
            },
        }
    }

    fn handle_request_from_compositor(&mut self, message: FromCompositorMsg) {
        debug!("constellation got {:?} message", message);
        match message {
            FromCompositorMsg::Exit => {
                self.handle_exit();
            },
            FromCompositorMsg::GetBrowsingContext(pipeline_id, resp_chan) => {
                self.handle_get_browsing_context(pipeline_id, resp_chan);
            },
            FromCompositorMsg::GetPipeline(browsing_context_id, resp_chan) => {
                self.handle_get_pipeline(browsing_context_id, resp_chan);
            },
            FromCompositorMsg::GetFocusTopLevelBrowsingContext(resp_chan) => {
                // The focused browsing context's top-level browsing context is
                // the active browser's id itself.
                let _ = resp_chan.send(self.active_browser_id);
            },
            FromCompositorMsg::Keyboard(key_event) => {
                self.handle_key_msg(key_event);
            },
            // Perform a navigation previously requested by script, if approved by the embedder.
            // If there is already a pending page (self.pending_changes), it will not be overridden;
            // However, if the id is not encompassed by another change, it will be.
            FromCompositorMsg::AllowNavigationResponse(pipeline_id, allowed) => {
                let pending = self.pending_approval_navigations.remove(&pipeline_id);

                let top_level_browsing_context_id = match self.pipelines.get(&pipeline_id) {
                    Some(pipeline) => pipeline.top_level_browsing_context_id,
                    None => return warn!("Attempted to navigate {} after closure.", pipeline_id),
                };

                match pending {
                    Some((load_data, replace)) => {
                        if allowed {
                            self.load_url(
                                top_level_browsing_context_id,
                                pipeline_id,
                                load_data,
                                replace,
                            );
                        } else {
                            let pipeline_is_top_level_pipeline = self
                                .browsing_contexts
                                .get(&BrowsingContextId::from(top_level_browsing_context_id))
                                .map(|ctx| ctx.pipeline_id == pipeline_id)
                                .unwrap_or(false);
                            // If the navigation is refused, and this concerns an iframe,
                            // we need to take it out of it's "delaying-load-events-mode".
                            // https://html.spec.whatwg.org/multipage/#delaying-load-events-mode
                            if !pipeline_is_top_level_pipeline {
                                let msg = ConstellationControlMsg::StopDelayingLoadEventsMode(
                                    pipeline_id,
                                );
                                let result = match self.pipelines.get(&pipeline_id) {
                                    Some(pipeline) => pipeline.event_loop.send(msg),
                                    None => {
                                        return warn!(
                                            "Attempted to navigate {} after closure.",
                                            pipeline_id
                                        );
                                    },
                                };
                                if let Err(e) = result {
                                    self.handle_send_error(pipeline_id, e);
                                }
                            }
                        }
                    },
                    None => {
                        return warn!(
                            "AllowNavigationReqsponse for unknow request: {:?}",
                            pipeline_id
                        );
                    },
                };
            },
            // Load a new page from a typed url
            // If there is already a pending page (self.pending_changes), it will not be overridden;
            // However, if the id is not encompassed by another change, it will be.
            FromCompositorMsg::LoadUrl(top_level_browsing_context_id, url) => {
                let load_data = LoadData::new(LoadOrigin::Constellation, url, None, None, None);
                let ctx_id = BrowsingContextId::from(top_level_browsing_context_id);
                let pipeline_id = match self.browsing_contexts.get(&ctx_id) {
                    Some(ctx) => ctx.pipeline_id,
                    None => {
                        return warn!(
                            "LoadUrl for unknow browsing context: {:?}",
                            top_level_browsing_context_id
                        );
                    },
                };
                // Since this is a top-level load, initiated by the embedder, go straight to load_url,
                // bypassing schedule_navigation.
                self.load_url(
                    top_level_browsing_context_id,
                    pipeline_id,
                    load_data,
                    HistoryEntryReplacement::Disabled,
                );
            },
            FromCompositorMsg::IsReadyToSaveImage(pipeline_states) => {
                let is_ready = self.handle_is_ready_to_save_image(pipeline_states);
                debug!("Ready to save image {:?}.", is_ready);
                if self.is_running_problem_test {
                    println!("got ready to save image query, result is {:?}", is_ready);
                }
                let is_ready = is_ready == ReadyToSave::Ready;
                self.compositor_proxy
                    .send(ToCompositorMsg::IsReadyToSaveImageReply(is_ready));
                if self.is_running_problem_test {
                    println!("sent response");
                }
            },
            // Create a new top level browsing context. Will use response_chan to return
            // the browsing context id.
            FromCompositorMsg::NewBrowser(url, top_level_browsing_context_id) => {
                self.handle_new_top_level_browsing_context(url, top_level_browsing_context_id);
            },
            // Close a top level browsing context.
            FromCompositorMsg::CloseBrowser(top_level_browsing_context_id) => {
                self.handle_close_top_level_browsing_context(top_level_browsing_context_id);
            },
            // Panic a top level browsing context.
            FromCompositorMsg::SendError(top_level_browsing_context_id, error) => {
                debug!("constellation got SendError message");
                if let Some(id) = top_level_browsing_context_id {
                    self.handle_panic(id, error, None);
                } else {
                    warn!("constellation got a SendError message without top level id");
                }
            },
            // Send frame tree to WebRender. Make it visible.
            FromCompositorMsg::SelectBrowser(top_level_browsing_context_id) => {
                self.send_frame_tree(top_level_browsing_context_id);
            },
            // Handle a forward or back request
            FromCompositorMsg::TraverseHistory(top_level_browsing_context_id, direction) => {
                self.handle_traverse_history_msg(top_level_browsing_context_id, direction);
            },
            FromCompositorMsg::WindowSize(top_level_browsing_context_id, new_size, size_type) => {
                self.handle_window_size_msg(top_level_browsing_context_id, new_size, size_type);
            },
            FromCompositorMsg::TickAnimation(pipeline_id, tick_type) => {
                self.handle_tick_animation(pipeline_id, tick_type)
            },
            FromCompositorMsg::WebDriverCommand(command) => {
                self.handle_webdriver_msg(command);
            },
            FromCompositorMsg::Reload(top_level_browsing_context_id) => {
                self.handle_reload_msg(top_level_browsing_context_id);
            },
            FromCompositorMsg::LogEntry(top_level_browsing_context_id, thread_name, entry) => {
                self.handle_log_entry(top_level_browsing_context_id, thread_name, entry);
            },
            FromCompositorMsg::WebVREvents(pipeline_ids, events) => {
                self.handle_webvr_events(pipeline_ids, events);
            },
            FromCompositorMsg::ForwardEvent(destination_pipeline_id, event) => {
                self.forward_event(destination_pipeline_id, event);
            },
            FromCompositorMsg::SetCursor(cursor) => self.handle_set_cursor_msg(cursor),
            FromCompositorMsg::EnableProfiler(rate, max_duration) => {
                for chan in &self.sampling_profiler_control {
                    if let Err(e) = chan.send(SamplerControlMsg::Enable(rate, max_duration)) {
                        warn!("error communicating with sampling profiler: {}", e);
                    }
                }
            },
            FromCompositorMsg::DisableProfiler => {
                for chan in &self.sampling_profiler_control {
                    if let Err(e) = chan.send(SamplerControlMsg::Disable) {
                        warn!("error communicating with sampling profiler: {}", e);
                    }
                }
            },
            FromCompositorMsg::ExitFullScreen(top_level_browsing_context_id) => {
                self.handle_exit_fullscreen_msg(top_level_browsing_context_id);
            },
        }
    }

    fn handle_request_from_script(&mut self, message: (PipelineId, FromScriptMsg)) {
        let (source_pipeline_id, content) = message;
        debug!(
            "constellation got {:?} message from pipeline {}",
            content, source_pipeline_id
        );

        let source_top_ctx_id = match self
            .pipelines
            .get(&source_pipeline_id)
            .map(|pipeline| pipeline.top_level_browsing_context_id)
        {
            None => return warn!("ScriptMsg from closed pipeline {:?}.", source_pipeline_id),
            Some(ctx) => ctx,
        };

        match content {
            FromScriptMsg::ForwardToEmbedder(embedder_msg) => {
                self.embedder_proxy
                    .send((Some(source_top_ctx_id), embedder_msg));
            },
            FromScriptMsg::PipelineExited => {
                self.handle_pipeline_exited(source_pipeline_id);
            },
            FromScriptMsg::DiscardDocument => {
                self.handle_discard_document(source_top_ctx_id, source_pipeline_id);
            },
            FromScriptMsg::DiscardTopLevelBrowsingContext => {
                self.handle_close_top_level_browsing_context(source_top_ctx_id);
            },

            FromScriptMsg::InitiateNavigateRequest(req_init, cancel_chan) => {
                self.handle_navigate_request(source_pipeline_id, req_init, cancel_chan);
            },
            FromScriptMsg::ScriptLoadedURLInIFrame(load_info) => {
                self.handle_script_loaded_url_in_iframe_msg(load_info);
            },
            FromScriptMsg::ScriptNewIFrame(load_info, layout_sender) => {
                self.handle_script_new_iframe(load_info, layout_sender);
            },
            FromScriptMsg::ScriptNewAuxiliary(load_info, layout_sender) => {
                self.handle_script_new_auxiliary(load_info, layout_sender);
            },
            FromScriptMsg::ChangeRunningAnimationsState(animation_state) => {
                self.handle_change_running_animations_state(source_pipeline_id, animation_state)
            },
            // Ask the embedder for permission to load a new page.
            FromScriptMsg::LoadUrl(load_data, replace) => {
                self.schedule_navigation(source_top_ctx_id, source_pipeline_id, load_data, replace);
            },
            FromScriptMsg::AbortLoadUrl => {
                self.handle_abort_load_url_msg(source_pipeline_id);
            },
            // A page loaded has completed all parsing, script, and reflow messages have been sent.
            FromScriptMsg::LoadComplete => {
                self.handle_load_complete_msg(source_top_ctx_id, source_pipeline_id)
            },
            // Handle navigating to a fragment
            FromScriptMsg::NavigatedToFragment(new_url, replacement_enabled) => {
                self.handle_navigated_to_fragment(source_pipeline_id, new_url, replacement_enabled);
            },
            // Handle a forward or back request
            FromScriptMsg::TraverseHistory(direction) => {
                self.handle_traverse_history_msg(source_top_ctx_id, direction);
            },
            // Handle a push history state request.
            FromScriptMsg::PushHistoryState(history_state_id, url) => {
                self.handle_push_history_state_msg(source_pipeline_id, history_state_id, url);
            },
            FromScriptMsg::ReplaceHistoryState(history_state_id, url) => {
                self.handle_replace_history_state_msg(source_pipeline_id, history_state_id, url);
            },
            // Handle a joint session history length request.
            FromScriptMsg::JointSessionHistoryLength(sender) => {
                self.handle_joint_session_history_length(source_top_ctx_id, sender);
            },
            // Notification that the new document is ready to become active
            FromScriptMsg::ActivateDocument => {
                self.handle_activate_document_msg(source_pipeline_id);
            },
            // Update pipeline url after redirections
            FromScriptMsg::SetFinalUrl(final_url) => {
                // The script may have finished loading after we already started shutting down.
                if let Some(ref mut pipeline) = self.pipelines.get_mut(&source_pipeline_id) {
                    pipeline.url = final_url;
                } else {
                    warn!("constellation got set final url message for dead pipeline");
                }
            },
            FromScriptMsg::PostMessage {
                target: browsing_context_id,
                source: source_pipeline_id,
                target_origin: origin,
                data,
            } => {
                self.handle_post_message_msg(browsing_context_id, source_pipeline_id, origin, data);
            },
            FromScriptMsg::Focus => {
                self.handle_focus_msg(source_pipeline_id);
            },
            FromScriptMsg::VisibilityChangeComplete(is_visible) => {
                self.handle_visibility_change_complete(source_pipeline_id, is_visible);
            },
            FromScriptMsg::RemoveIFrame(browsing_context_id, sender) => {
                let removed_pipeline_ids = self.handle_remove_iframe_msg(browsing_context_id);
                if let Err(e) = sender.send(removed_pipeline_ids) {
                    warn!("Error replying to remove iframe ({})", e);
                }
            },
            FromScriptMsg::CreateCanvasPaintThread(size, sender) => {
                self.handle_create_canvas_paint_thread_msg(size, sender)
            },
            FromScriptMsg::SetDocumentState(state) => {
                self.document_states.insert(source_pipeline_id, state);
            },
            FromScriptMsg::GetClientWindow(send) => {
                self.compositor_proxy
                    .send(ToCompositorMsg::GetClientWindow(send));
            },
            FromScriptMsg::GetScreenSize(send) => {
                self.compositor_proxy
                    .send(ToCompositorMsg::GetScreenSize(send));
            },
            FromScriptMsg::GetScreenAvailSize(send) => {
                self.compositor_proxy
                    .send(ToCompositorMsg::GetScreenAvailSize(send));
            },
            FromScriptMsg::LogEntry(thread_name, entry) => {
                self.handle_log_entry(Some(source_top_ctx_id), thread_name, entry);
            },
            FromScriptMsg::TouchEventProcessed(result) => self
                .compositor_proxy
                .send(ToCompositorMsg::TouchEventProcessed(result)),
            FromScriptMsg::GetBrowsingContextInfo(pipeline_id, sender) => {
                let result = self
                    .pipelines
                    .get(&pipeline_id)
                    .and_then(|pipeline| self.browsing_contexts.get(&pipeline.browsing_context_id))
                    .map(|ctx| (ctx.id, ctx.parent_pipeline_id));
                if let Err(e) = sender.send(result) {
                    warn!(
                        "Sending reply to get browsing context info failed ({:?}).",
                        e
                    );
                }
            },
            FromScriptMsg::GetTopForBrowsingContext(browsing_context_id, sender) => {
                let result = self
                    .browsing_contexts
                    .get(&browsing_context_id)
                    .and_then(|bc| Some(bc.top_level_id));
                if let Err(e) = sender.send(result) {
                    warn!(
                        "Sending reply to get top for browsing context info failed ({:?}).",
                        e
                    );
                }
            },
            FromScriptMsg::GetChildBrowsingContextId(browsing_context_id, index, sender) => {
                let result = self
                    .browsing_contexts
                    .get(&browsing_context_id)
                    .and_then(|bc| self.pipelines.get(&bc.pipeline_id))
                    .and_then(|pipeline| pipeline.children.get(index))
                    .map(|maybe_bcid| *maybe_bcid);
                if let Err(e) = sender.send(result) {
                    warn!(
                        "Sending reply to get child browsing context ID failed ({:?}).",
                        e
                    );
                }
            },
            FromScriptMsg::RegisterServiceWorker(scope_things, scope) => {
                self.handle_register_serviceworker(scope_things, scope);
            },
            FromScriptMsg::ForwardDOMMessage(msg_vec, scope_url) => {
                if let Some(ref mgr) = self.swmanager_chan {
                    let _ = mgr.send(ServiceWorkerMsg::ForwardDOMMessage(msg_vec, scope_url));
                } else {
                    warn!("Unable to forward DOMMessage for postMessage call");
                }
            },
            FromScriptMsg::BroadcastStorageEvent(storage, url, key, old_value, new_value) => {
                self.handle_broadcast_storage_event(
                    source_pipeline_id,
                    storage,
                    url,
                    key,
                    old_value,
                    new_value,
                );
            },
        }
    }

    fn handle_request_from_layout(&mut self, message: FromLayoutMsg) {
        debug!("Constellation got {:?} message", message);
        match message {
            FromLayoutMsg::ChangeRunningAnimationsState(pipeline_id, animation_state) => {
                self.handle_change_running_animations_state(pipeline_id, animation_state)
            },
            // Layout sends new sizes for all subframes. This needs to be reflected by all
            // frame trees in the navigation context containing the subframe.
            FromLayoutMsg::IFrameSizes(iframe_sizes) => {
                self.handle_iframe_size_msg(iframe_sizes);
            },
            FromLayoutMsg::PendingPaintMetric(pipeline_id, epoch) => {
                self.handle_pending_paint_metric(pipeline_id, epoch);
            },
            FromLayoutMsg::ViewportConstrained(pipeline_id, constraints) => {
                self.handle_viewport_constrained_msg(pipeline_id, constraints);
            },
        }
    }

    fn handle_register_serviceworker(&self, scope_things: ScopeThings, scope: ServoUrl) {
        if let Some(ref mgr) = self.swmanager_chan {
            let _ = mgr.send(ServiceWorkerMsg::RegisterServiceWorker(scope_things, scope));
        } else {
            warn!("sending scope info to service worker manager failed");
        }
    }

    fn handle_broadcast_storage_event(
        &self,
        pipeline_id: PipelineId,
        storage: StorageType,
        url: ServoUrl,
        key: Option<String>,
        old_value: Option<String>,
        new_value: Option<String>,
    ) {
        let origin = url.origin();
        for pipeline in self.pipelines.values() {
            if (pipeline.id != pipeline_id) && (pipeline.url.origin() == origin) {
                let msg = ConstellationControlMsg::DispatchStorageEvent(
                    pipeline.id,
                    storage,
                    url.clone(),
                    key.clone(),
                    old_value.clone(),
                    new_value.clone(),
                );
                if let Err(err) = pipeline.event_loop.send(msg) {
                    warn!(
                        "Failed to broadcast storage event to pipeline {} ({:?}).",
                        pipeline.id, err
                    );
                }
            }
        }
    }

    fn handle_exit(&mut self) {
        // TODO: add a timer, which forces shutdown if threads aren't responsive.
        if self.shutting_down {
            return;
        }
        self.shutting_down = true;

        self.mem_profiler_chan.send(mem::ProfilerMsg::Exit);

        // Close the top-level browsing contexts
        let browsing_context_ids: Vec<BrowsingContextId> = self
            .browsing_contexts
            .values()
            .filter(|browsing_context| browsing_context.is_top_level())
            .map(|browsing_context| browsing_context.id)
            .collect();
        for browsing_context_id in browsing_context_ids {
            debug!(
                "Removing top-level browsing context {}.",
                browsing_context_id
            );
            self.close_browsing_context(browsing_context_id, ExitPipelineMode::Normal);
        }

        // Close any pending changes and pipelines
        while let Some(pending) = self.pending_changes.pop() {
            debug!(
                "Removing pending browsing context {}.",
                pending.browsing_context_id
            );
            self.close_browsing_context(pending.browsing_context_id, ExitPipelineMode::Normal);
            debug!("Removing pending pipeline {}.", pending.new_pipeline_id);
            self.close_pipeline(
                pending.new_pipeline_id,
                DiscardBrowsingContext::Yes,
                ExitPipelineMode::Normal,
            );
        }

        // In case there are browsing contexts which weren't attached, we close them.
        let browsing_context_ids: Vec<BrowsingContextId> =
            self.browsing_contexts.keys().cloned().collect();
        for browsing_context_id in browsing_context_ids {
            debug!(
                "Removing detached browsing context {}.",
                browsing_context_id
            );
            self.close_browsing_context(browsing_context_id, ExitPipelineMode::Normal);
        }

        // In case there are pipelines which weren't attached to the pipeline tree, we close them.
        let pipeline_ids: Vec<PipelineId> = self.pipelines.keys().cloned().collect();
        for pipeline_id in pipeline_ids {
            debug!("Removing detached pipeline {}.", pipeline_id);
            self.close_pipeline(
                pipeline_id,
                DiscardBrowsingContext::Yes,
                ExitPipelineMode::Normal,
            );
        }
    }

    fn handle_shutdown(&mut self) {
        // At this point, there are no active pipelines,
        // so we can safely block on other threads, without worrying about deadlock.
        // Channels to receive signals when threads are done exiting.
        let (core_sender, core_receiver) = ipc::channel().expect("Failed to create IPC channel!");
        let (storage_sender, storage_receiver) =
            ipc::channel().expect("Failed to create IPC channel!");

        debug!("Exiting core resource threads.");
        if let Err(e) = self
            .public_resource_threads
            .send(net_traits::CoreResourceMsg::Exit(core_sender))
        {
            warn!("Exit resource thread failed ({})", e);
        }

        if let Some(ref chan) = self.debugger_chan {
            debugger::shutdown_server(chan);
        }

        if let Some(ref chan) = self.devtools_chan {
            debug!("Exiting devtools.");
            let msg = DevtoolsControlMsg::FromChrome(ChromeToDevtoolsControlMsg::ServerExitMsg);
            if let Err(e) = chan.send(msg) {
                warn!("Exit devtools failed ({:?})", e);
            }
        }

        debug!("Exiting storage resource threads.");
        if let Err(e) = self
            .public_resource_threads
            .send(StorageThreadMsg::Exit(storage_sender))
        {
            warn!("Exit storage thread failed ({})", e);
        }

        debug!("Exiting bluetooth thread.");
        if let Err(e) = self.bluetooth_thread.send(BluetoothRequest::Exit) {
            warn!("Exit bluetooth thread failed ({})", e);
        }

        debug!("Exiting service worker manager thread.");
        if let Some(mgr) = self.swmanager_chan.as_ref() {
            if let Err(e) = mgr.send(ServiceWorkerMsg::Exit) {
                warn!("Exit service worker manager failed ({})", e);
            }
        }

        debug!("Exiting Canvas Paint thread.");
        if let Err(e) = self.canvas_chan.send(CanvasMsg::Exit) {
            warn!("Exit Canvas Paint thread failed ({})", e);
        }

        if let Some(webgl_threads) = self.webgl_threads.as_ref() {
            debug!("Exiting WebGL thread.");
            if let Err(e) = webgl_threads.exit() {
                warn!("Exit WebGL Thread failed ({})", e);
            }
        }

        if let Some(chan) = self.webvr_chan.as_ref() {
            debug!("Exiting WebVR thread.");
            if let Err(e) = chan.send(WebVRMsg::Exit) {
                warn!("Exit WebVR thread failed ({})", e);
            }
        }

        debug!("Exiting GLPlayer thread.");
        if let Some(glplayer_threads) = self.glplayer_threads.as_ref() {
            if let Err(e) = glplayer_threads.exit() {
                warn!("Exit GLPlayer Thread failed ({})", e);
            }
        }

        debug!("Exiting timer scheduler.");
        if let Err(e) = self.scheduler_chan.send(TimerSchedulerMsg::Exit) {
            warn!("Exit timer scheduler failed ({})", e);
        }

        debug!("Exiting font cache thread.");
        self.font_cache_thread.exit();

        // Receive exit signals from threads.
        if let Err(e) = core_receiver.recv() {
            warn!("Exit resource thread failed ({})", e);
        }
        if let Err(e) = storage_receiver.recv() {
            warn!("Exit storage thread failed ({})", e);
        }

        debug!("Asking compositor to complete shutdown.");
        self.compositor_proxy
            .send(ToCompositorMsg::ShutdownComplete);
    }

    fn handle_pipeline_exited(&mut self, pipeline_id: PipelineId) {
        debug!("Pipeline {:?} exited.", pipeline_id);
        self.pipelines.remove(&pipeline_id);
    }

    fn handle_send_error(&mut self, pipeline_id: PipelineId, err: IpcError) {
        // Treat send error the same as receiving a panic message
        error!("Pipeline {} send error ({}).", pipeline_id, err);
        let top_level_browsing_context_id = self
            .pipelines
            .get(&pipeline_id)
            .map(|pipeline| pipeline.top_level_browsing_context_id);
        if let Some(top_level_browsing_context_id) = top_level_browsing_context_id {
            let reason = format!("Send failed ({})", err);
            self.handle_panic(top_level_browsing_context_id, reason, None);
        }
    }

    fn handle_panic(
        &mut self,
        top_level_browsing_context_id: TopLevelBrowsingContextId,
        reason: String,
        backtrace: Option<String>,
    ) {
        if self.hard_fail {
            // It's quite difficult to make Servo exit cleanly if some threads have failed.
            // Hard fail exists for test runners so we crash and that's good enough.
            println!("Pipeline failed in hard-fail mode.  Crashing!");
            process::exit(1);
        }

        debug!(
            "Panic handler for top-level browsing context {}: {}.",
            top_level_browsing_context_id, reason
        );

        let browsing_context_id = BrowsingContextId::from(top_level_browsing_context_id);

        self.embedder_proxy.send((
            Some(top_level_browsing_context_id),
            EmbedderMsg::Panic(reason, backtrace),
        ));

        let browsing_context = match self.browsing_contexts.get(&browsing_context_id) {
            Some(context) => context,
            None => return warn!("failed browsing context is missing"),
        };
        let window_size = browsing_context.size;
        let pipeline_id = browsing_context.pipeline_id;
        let is_visible = browsing_context.is_visible;

        let pipeline = match self.pipelines.get(&pipeline_id) {
            Some(p) => p,
            None => return warn!("failed pipeline is missing"),
        };
        let pipeline_url = pipeline.url.clone();
        let opener = pipeline.opener;

        self.close_browsing_context_children(
            browsing_context_id,
            DiscardBrowsingContext::No,
            ExitPipelineMode::Force,
        );

        let failure_url = ServoUrl::parse("about:failure").expect("infallible");

        if pipeline_url == failure_url {
            return error!("about:failure failed");
        }

        warn!("creating replacement pipeline for about:failure");

        let new_pipeline_id = PipelineId::new();
        let load_data = LoadData::new(LoadOrigin::Constellation, failure_url, None, None, None);
        let sandbox = IFrameSandboxState::IFrameSandboxed;
        let is_private = false;
        self.new_pipeline(
            new_pipeline_id,
            browsing_context_id,
            top_level_browsing_context_id,
            None,
            opener,
            window_size,
            load_data,
            sandbox,
            is_private,
            is_visible,
        );
        self.add_pending_change(SessionHistoryChange {
            top_level_browsing_context_id: top_level_browsing_context_id,
            browsing_context_id: browsing_context_id,
            new_pipeline_id: new_pipeline_id,
            replace: None,
            new_browsing_context_info: None,
        });
    }

    fn handle_log_entry(
        &mut self,
        top_level_browsing_context_id: Option<TopLevelBrowsingContextId>,
        thread_name: Option<String>,
        entry: LogEntry,
    ) {
        debug!("Received log entry {:?}.", entry);
        match (entry, top_level_browsing_context_id) {
            (LogEntry::Panic(reason, backtrace), Some(top_level_browsing_context_id)) => {
                self.handle_panic(top_level_browsing_context_id, reason, Some(backtrace));
            },
            (LogEntry::Panic(reason, _), _) |
            (LogEntry::Error(reason), _) |
            (LogEntry::Warn(reason), _) => {
                // VecDeque::truncate is unstable
                if WARNINGS_BUFFER_SIZE <= self.handled_warnings.len() {
                    self.handled_warnings.pop_front();
                }
                self.handled_warnings.push_back((thread_name, reason));
            },
        }
    }

    fn handle_webvr_events(&mut self, ids: Vec<PipelineId>, events: Vec<WebVREvent>) {
        for id in ids {
            match self.pipelines.get_mut(&id) {
                Some(ref pipeline) => {
                    // Notify script thread
                    let _ = pipeline
                        .event_loop
                        .send(ConstellationControlMsg::WebVREvents(id, events.clone()));
                },
                None => warn!("constellation got webvr event for dead pipeline"),
            }
        }
    }

    fn forward_event(&mut self, destination_pipeline_id: PipelineId, event: CompositorEvent) {
        if let MouseButtonEvent(event_type, button, ..) = &event {
            match event_type {
                MouseEventType::MouseDown | MouseEventType::Click => {
                    self.pressed_mouse_buttons |= *button as u16;
                },
                MouseEventType::MouseUp => {
                    self.pressed_mouse_buttons &= !(*button as u16);
                },
            }
        }

        let event = match event {
            MouseButtonEvent(event_type, button, point, node_address, point_in_node, _) => {
                MouseButtonEvent(
                    event_type,
                    button,
                    point,
                    node_address,
                    point_in_node,
                    self.pressed_mouse_buttons,
                )
            },
            MouseMoveEvent(point, node_address, _) => {
                MouseMoveEvent(point, node_address, self.pressed_mouse_buttons)
            },
            _ => event,
        };

        let msg = ConstellationControlMsg::SendEvent(destination_pipeline_id, event);
        let result = match self.pipelines.get(&destination_pipeline_id) {
            None => {
                debug!(
                    "Pipeline {:?} got event after closure.",
                    destination_pipeline_id
                );
                return;
            },
            Some(pipeline) => pipeline.event_loop.send(msg),
        };
        if let Err(e) = result {
            self.handle_send_error(destination_pipeline_id, e);
        }
    }

    fn handle_new_top_level_browsing_context(
        &mut self,
        url: ServoUrl,
        top_level_browsing_context_id: TopLevelBrowsingContextId,
    ) {
        let window_size = self.window_size.initial_viewport;
        let pipeline_id = PipelineId::new();
        let msg = (
            Some(top_level_browsing_context_id),
            EmbedderMsg::BrowserCreated(top_level_browsing_context_id),
        );
        self.embedder_proxy.send(msg);
        let browsing_context_id = BrowsingContextId::from(top_level_browsing_context_id);
        let load_data = LoadData::new(LoadOrigin::Constellation, url, None, None, None);
        let sandbox = IFrameSandboxState::IFrameUnsandboxed;
        let is_private = false;
        let is_visible = true;

        // Register this new top-level browsing context id as a browser and set
        // its focused browsing context to be itself.
        self.browsers.insert(
            top_level_browsing_context_id,
            Browser {
                focused_browsing_context_id: browsing_context_id,
                session_history: JointSessionHistory::new(),
            },
        );

        // https://html.spec.whatwg.org/multipage/#creating-a-new-browsing-context-group
        let mut new_bc_group: BrowsingContextGroup = Default::default();
        let new_bc_group_id = self.next_browsing_context_group_id();
        new_bc_group
            .top_level_browsing_context_set
            .insert(top_level_browsing_context_id.clone());
        self.browsing_context_group_set
            .insert(new_bc_group_id, new_bc_group);

        self.new_pipeline(
            pipeline_id,
            browsing_context_id,
            top_level_browsing_context_id,
            None,
            None,
            window_size,
            load_data,
            sandbox,
            is_private,
            is_visible,
        );
        self.add_pending_change(SessionHistoryChange {
            top_level_browsing_context_id: top_level_browsing_context_id,
            browsing_context_id: browsing_context_id,
            new_pipeline_id: pipeline_id,
            replace: None,
            new_browsing_context_info: Some(NewBrowsingContextInfo {
                parent_pipeline_id: None,
                is_private: is_private,
                is_visible: is_visible,
            }),
        });
    }

    fn handle_close_top_level_browsing_context(
        &mut self,
        top_level_browsing_context_id: TopLevelBrowsingContextId,
    ) {
        let browsing_context_id = BrowsingContextId::from(top_level_browsing_context_id);
        self.close_browsing_context(browsing_context_id, ExitPipelineMode::Normal);
        self.browsers.remove(&top_level_browsing_context_id);
        if self.active_browser_id == Some(top_level_browsing_context_id) {
            self.active_browser_id = None;
        }
        let browsing_context = match self.browsing_contexts.get(&browsing_context_id) {
            Some(bc) => bc,
            None => {
                warn!("BC has closed before it has started");
                return;
            },
        };
        // https://html.spec.whatwg.org/multipage/#bcg-remove
        self.browsing_context_group_set
            .remove(&browsing_context.bc_group_id);
    }

    fn handle_iframe_size_msg(&mut self, iframe_sizes: Vec<IFrameSizeMsg>) {
        for IFrameSizeMsg { data, type_ } in iframe_sizes {
            let window_size = WindowSizeData {
                initial_viewport: data.size,
                device_pixel_ratio: self.window_size.device_pixel_ratio,
            };

            self.resize_browsing_context(window_size, type_, data.id);
        }
    }

<<<<<<< HEAD
=======
    fn handle_swap_webgl_buffers_msg(&mut self, context_ids: Vec<WebGLContextId>) {
        if let Some(ref webgl_threads) = self.webgl_threads {
            for context_id in context_ids {
                let swap_id = SwapChainId::Context(context_id);
                if webgl_threads.0.send(WebGLMsg::SwapBuffers(swap_id)).is_err() {
                    warn!("Failed to send WebGL buffer swap message!")
                }
            }
        }
    }

>>>>>>> 8de8aa33
    fn handle_subframe_loaded(&mut self, pipeline_id: PipelineId) {
        let browsing_context_id = match self.pipelines.get(&pipeline_id) {
            Some(pipeline) => pipeline.browsing_context_id,
            None => return warn!("Subframe {} loaded after closure.", pipeline_id),
        };
        let parent_pipeline_id = match self.browsing_contexts.get(&browsing_context_id) {
            Some(browsing_context) => browsing_context.parent_pipeline_id,
            None => {
                return warn!(
                    "Subframe {} loaded in closed browsing context {}.",
                    pipeline_id, browsing_context_id,
                );
            },
        };
        let parent_pipeline_id = match parent_pipeline_id {
            Some(parent_pipeline_id) => parent_pipeline_id,
            None => return warn!("Subframe {} has no parent.", pipeline_id),
        };
        // https://html.spec.whatwg.org/multipage/#the-iframe-element:completely-loaded
        // When a Document in an iframe is marked as completely loaded,
        // the user agent must run the iframe load event steps.
        let msg = ConstellationControlMsg::DispatchIFrameLoadEvent {
            target: browsing_context_id,
            parent: parent_pipeline_id,
            child: pipeline_id,
        };
        let result = match self.pipelines.get(&parent_pipeline_id) {
            Some(parent) => parent.event_loop.send(msg),
            None => {
                return warn!(
                    "Parent {} browsing context loaded after closure.",
                    parent_pipeline_id
                );
            },
        };
        if let Err(e) = result {
            self.handle_send_error(parent_pipeline_id, e);
        }
    }

    fn handle_navigate_request(
        &self,
        id: PipelineId,
        request_builder: RequestBuilder,
        cancel_chan: IpcReceiver<()>,
    ) {
        let listener = NetworkListener::new(
            request_builder,
            id,
            self.public_resource_threads.clone(),
            self.network_listener_sender.clone(),
        );

        listener.initiate_fetch(Some(cancel_chan));
    }

    // The script thread associated with pipeline_id has loaded a URL in an
    // iframe via script. This will result in a new pipeline being spawned and
    // a child being added to the parent browsing context. This message is never
    // the result of a page navigation.
    fn handle_script_loaded_url_in_iframe_msg(&mut self, load_info: IFrameLoadInfoWithData) {
        let IFrameLoadInfo {
            parent_pipeline_id,
            browsing_context_id,
            top_level_browsing_context_id,
            new_pipeline_id,
            is_private,
            mut replace,
        } = load_info.info;

        // If no url is specified, reload.
        let old_pipeline = load_info
            .old_pipeline_id
            .and_then(|id| self.pipelines.get(&id));

        // Replacement enabled also takes into account whether the document is "completely loaded",
        // see https://html.spec.whatwg.org/multipage/#the-iframe-element:completely-loaded
        debug!("checking old pipeline? {:?}", load_info.old_pipeline_id);
        if let Some(old_pipeline) = old_pipeline {
            if !old_pipeline.completely_loaded {
                replace = HistoryEntryReplacement::Enabled;
            }
            debug!(
                "old pipeline is {}completely loaded",
                if old_pipeline.completely_loaded {
                    ""
                } else {
                    "not "
                }
            );
        }

        let is_parent_private = {
            let parent_browsing_context_id = match self.pipelines.get(&parent_pipeline_id) {
                Some(pipeline) => pipeline.browsing_context_id,
                None => {
                    return warn!(
                        "Script loaded url in iframe {} in closed parent pipeline {}.",
                        browsing_context_id, parent_pipeline_id,
                    );
                },
            };
            let is_parent_private = match self.browsing_contexts.get(&parent_browsing_context_id) {
                Some(ctx) => ctx.is_private,
                None => {
                    return warn!(
                        "Script loaded url in iframe {} in closed parent browsing context {}.",
                        browsing_context_id, parent_browsing_context_id,
                    );
                },
            };
            is_parent_private
        };
        let is_private = is_private || is_parent_private;

        let browsing_context = match self.browsing_contexts.get(&browsing_context_id) {
            Some(ctx) => ctx,
            None => {
                return warn!(
                    "Script loaded url in iframe with closed browsing context {}.",
                    browsing_context_id,
                );
            },
        };

        let replace = match replace {
            HistoryEntryReplacement::Enabled => {
                Some(NeedsToReload::No(browsing_context.pipeline_id))
            },
            HistoryEntryReplacement::Disabled => None,
        };

        // https://github.com/rust-lang/rust/issues/59159
        let browsing_context_size = browsing_context.size;
        let browsing_context_is_visible = browsing_context.is_visible;

        // Create the new pipeline, attached to the parent and push to pending changes
        self.new_pipeline(
            new_pipeline_id,
            browsing_context_id,
            top_level_browsing_context_id,
            Some(parent_pipeline_id),
            None,
            browsing_context_size,
            load_info.load_data,
            load_info.sandbox,
            is_private,
            browsing_context_is_visible,
        );
        self.add_pending_change(SessionHistoryChange {
            top_level_browsing_context_id: top_level_browsing_context_id,
            browsing_context_id: browsing_context_id,
            new_pipeline_id: new_pipeline_id,
            replace: replace,
            // Browsing context for iframe already exists.
            new_browsing_context_info: None,
        });
    }

    fn handle_script_new_iframe(
        &mut self,
        load_info: IFrameLoadInfoWithData,
        layout_sender: IpcSender<LayoutControlMsg>,
    ) {
        let IFrameLoadInfo {
            parent_pipeline_id,
            new_pipeline_id,
            browsing_context_id,
            top_level_browsing_context_id,
            is_private,
            ..
        } = load_info.info;

        let (script_sender, parent_browsing_context_id) =
            match self.pipelines.get(&parent_pipeline_id) {
                Some(pipeline) => (pipeline.event_loop.clone(), pipeline.browsing_context_id),
                None => return warn!("Script loaded url in closed iframe {}.", parent_pipeline_id),
            };
        let (is_parent_private, is_parent_visible) =
            match self.browsing_contexts.get(&parent_browsing_context_id) {
                Some(ctx) => (ctx.is_private, ctx.is_visible),
                None => {
                    return warn!(
                        "New iframe {} loaded in closed parent browsing context {}.",
                        browsing_context_id, parent_browsing_context_id,
                    );
                },
            };
        let is_private = is_private || is_parent_private;
        let pipeline = Pipeline::new(
            new_pipeline_id,
            browsing_context_id,
            top_level_browsing_context_id,
            None,
            script_sender,
            layout_sender,
            self.compositor_proxy.clone(),
            is_parent_visible,
            load_info.load_data,
        );

        assert!(!self.pipelines.contains_key(&new_pipeline_id));
        self.pipelines.insert(new_pipeline_id, pipeline);
        self.add_pending_change(SessionHistoryChange {
            top_level_browsing_context_id: top_level_browsing_context_id,
            browsing_context_id: browsing_context_id,
            new_pipeline_id: new_pipeline_id,
            replace: None,
            // Browsing context for iframe doesn't exist yet.
            new_browsing_context_info: Some(NewBrowsingContextInfo {
                parent_pipeline_id: Some(parent_pipeline_id),
                is_private: is_private,
                is_visible: is_parent_visible,
            }),
        });
    }

    fn handle_script_new_auxiliary(
        &mut self,
        load_info: AuxiliaryBrowsingContextLoadInfo,
        layout_sender: IpcSender<LayoutControlMsg>,
    ) {
        let AuxiliaryBrowsingContextLoadInfo {
            load_data,
            opener_pipeline_id,
            new_top_level_browsing_context_id,
            new_browsing_context_id,
            new_pipeline_id,
        } = load_info;

        let (script_sender, opener_browsing_context_id) =
            match self.pipelines.get(&opener_pipeline_id) {
                Some(pipeline) => (pipeline.event_loop.clone(), pipeline.browsing_context_id),
                None => {
                    return warn!(
                        "Auxiliary loaded url in closed iframe {}.",
                        opener_pipeline_id
                    );
                },
            };
        let (is_opener_private, is_opener_visible) =
            match self.browsing_contexts.get(&opener_browsing_context_id) {
                Some(ctx) => (ctx.is_private, ctx.is_visible),
                None => {
                    return warn!(
                        "New auxiliary {} loaded in closed opener browsing context {}.",
                        new_browsing_context_id, opener_browsing_context_id,
                    );
                },
            };
        let pipeline = Pipeline::new(
            new_pipeline_id,
            new_browsing_context_id,
            new_top_level_browsing_context_id,
            Some(opener_browsing_context_id),
            script_sender,
            layout_sender,
            self.compositor_proxy.clone(),
            is_opener_visible,
            load_data,
        );

        assert!(!self.pipelines.contains_key(&new_pipeline_id));
        self.pipelines.insert(new_pipeline_id, pipeline);
        self.browsers.insert(
            new_top_level_browsing_context_id,
            Browser {
                focused_browsing_context_id: new_browsing_context_id,
                session_history: JointSessionHistory::new(),
            },
        );

        // https://html.spec.whatwg.org/multipage/#bcg-append
        let opener = match self.browsing_contexts.get(&opener_browsing_context_id) {
            Some(id) => id,
            None => {
                warn!("Trying to append an unknow auxiliary to a BC group");
                return;
            },
        };
        let bc_group = match self.browsing_context_group_set.get_mut(&opener.bc_group_id) {
            Some(bc_group) => bc_group,
            None => {
                warn!("Trying to add a top-level to an unknown group.");
                return;
            },
        };
        bc_group
            .top_level_browsing_context_set
            .insert(new_top_level_browsing_context_id.clone());

        self.add_pending_change(SessionHistoryChange {
            top_level_browsing_context_id: new_top_level_browsing_context_id,
            browsing_context_id: new_browsing_context_id,
            new_pipeline_id: new_pipeline_id,
            replace: None,
            new_browsing_context_info: Some(NewBrowsingContextInfo {
                // Auxiliary browsing contexts are always top-level.
                parent_pipeline_id: None,
                is_private: is_opener_private,
                is_visible: is_opener_visible,
            }),
        });
    }

    fn handle_pending_paint_metric(&self, pipeline_id: PipelineId, epoch: Epoch) {
        self.compositor_proxy
            .send(ToCompositorMsg::PendingPaintMetric(pipeline_id, epoch))
    }

    fn handle_set_cursor_msg(&mut self, cursor: Cursor) {
        self.embedder_proxy
            .send((None, EmbedderMsg::SetCursor(cursor)))
    }

    fn handle_change_running_animations_state(
        &mut self,
        pipeline_id: PipelineId,
        animation_state: AnimationState,
    ) {
        self.compositor_proxy
            .send(ToCompositorMsg::ChangeRunningAnimationsState(
                pipeline_id,
                animation_state,
            ))
    }

    fn handle_tick_animation(&mut self, pipeline_id: PipelineId, tick_type: AnimationTickType) {
        let result = match tick_type {
            AnimationTickType::Script => {
                let msg = ConstellationControlMsg::TickAllAnimations(pipeline_id);
                match self.pipelines.get(&pipeline_id) {
                    Some(pipeline) => pipeline.event_loop.send(msg),
                    None => {
                        return warn!("Pipeline {:?} got script tick after closure.", pipeline_id);
                    },
                }
            },
            AnimationTickType::Layout => {
                let msg = LayoutControlMsg::TickAnimations;
                match self.pipelines.get(&pipeline_id) {
                    Some(pipeline) => pipeline.layout_chan.send(msg),
                    None => {
                        return warn!("Pipeline {:?} got layout tick after closure.", pipeline_id);
                    },
                }
            },
        };
        if let Err(e) = result {
            self.handle_send_error(pipeline_id, e);
        }
    }

    /// Schedule a navigation(via load_url).
    /// 1: Ask the embedder for permission.
    /// 2: Store the details of the navigation, pending approval from the embedder.
    fn schedule_navigation(
        &mut self,
        top_level_browsing_context_id: TopLevelBrowsingContextId,
        source_id: PipelineId,
        load_data: LoadData,
        replace: HistoryEntryReplacement,
    ) {
        match self.pending_approval_navigations.entry(source_id) {
            Entry::Occupied(_) => {
                return warn!(
                    "Pipeline {:?} tried to schedule a navigation while one is already pending.",
                    source_id
                );
            },
            Entry::Vacant(entry) => {
                let _ = entry.insert((load_data.clone(), replace));
            },
        };
        // Allow the embedder to handle the url itself
        let msg = (
            Some(top_level_browsing_context_id),
            EmbedderMsg::AllowNavigationRequest(source_id, load_data.url.clone()),
        );
        self.embedder_proxy.send(msg);
    }

    fn load_url(
        &mut self,
        top_level_browsing_context_id: TopLevelBrowsingContextId,
        source_id: PipelineId,
        load_data: LoadData,
        replace: HistoryEntryReplacement,
    ) -> Option<PipelineId> {
        let replace_debug = match replace {
            HistoryEntryReplacement::Enabled => "",
            HistoryEntryReplacement::Disabled => "not",
        };
        debug!(
            "Loading {} in pipeline {}, {}replacing.",
            load_data.url, source_id, replace_debug
        );
        // If this load targets an iframe, its framing element may exist
        // in a separate script thread than the framed document that initiated
        // the new load. The framing element must be notified about the
        // requested change so it can update its internal state.
        //
        // If replace is true, the current entry is replaced instead of a new entry being added.
        let (browsing_context_id, opener) = match self.pipelines.get(&source_id) {
            Some(pipeline) => (pipeline.browsing_context_id, pipeline.opener),
            None => {
                warn!("Pipeline {} loaded after closure.", source_id);
                return None;
            },
        };
        let (window_size, pipeline_id, parent_pipeline_id, is_private, is_visible) =
            match self.browsing_contexts.get(&browsing_context_id) {
                Some(ctx) => (
                    ctx.size,
                    ctx.pipeline_id,
                    ctx.parent_pipeline_id,
                    ctx.is_private,
                    ctx.is_visible,
                ),
                None => {
                    // This should technically never happen (since `load_url` is
                    // only called on existing browsing contexts), but we prefer to
                    // avoid `expect`s or `unwrap`s in `Constellation` to ward
                    // against future changes that might break things.
                    warn!(
                        "Pipeline {} loaded url in closed browsing context {}.",
                        source_id, browsing_context_id,
                    );
                    return None;
                },
            };

        match parent_pipeline_id {
            Some(parent_pipeline_id) => {
                // Find the script thread for the pipeline containing the iframe
                // and issue an iframe load through there.
                let msg = ConstellationControlMsg::NavigateIframe(
                    parent_pipeline_id,
                    browsing_context_id,
                    load_data,
                    replace,
                );
                let result = match self.pipelines.get(&parent_pipeline_id) {
                    Some(parent_pipeline) => parent_pipeline.event_loop.send(msg),
                    None => {
                        warn!(
                            "Pipeline {:?} child loaded after closure",
                            parent_pipeline_id
                        );
                        return None;
                    },
                };
                if let Err(e) = result {
                    self.handle_send_error(parent_pipeline_id, e);
                }
                None
            },
            None => {
                // Make sure no pending page would be overridden.
                for change in &self.pending_changes {
                    if change.browsing_context_id == browsing_context_id {
                        // id that sent load msg is being changed already; abort
                        return None;
                    }
                }

                if self.get_activity(source_id) == DocumentActivity::Inactive {
                    // Disregard this load if the navigating pipeline is not actually
                    // active. This could be caused by a delayed navigation (eg. from
                    // a timer) or a race between multiple navigations (such as an
                    // onclick handler on an anchor element).
                    return None;
                }

                // Being here means either there are no pending changes, or none of the pending
                // changes would be overridden by changing the subframe associated with source_id.

                // Create the new pipeline

                let replace = match replace {
                    HistoryEntryReplacement::Enabled => Some(NeedsToReload::No(pipeline_id)),
                    HistoryEntryReplacement::Disabled => None,
                };

                let new_pipeline_id = PipelineId::new();
                let sandbox = IFrameSandboxState::IFrameUnsandboxed;
                self.new_pipeline(
                    new_pipeline_id,
                    browsing_context_id,
                    top_level_browsing_context_id,
                    None,
                    opener,
                    window_size,
                    load_data,
                    sandbox,
                    is_private,
                    is_visible,
                );
                self.add_pending_change(SessionHistoryChange {
                    top_level_browsing_context_id: top_level_browsing_context_id,
                    browsing_context_id: browsing_context_id,
                    new_pipeline_id: new_pipeline_id,
                    replace,
                    // `load_url` is always invoked on an existing browsing context.
                    new_browsing_context_info: None,
                });
                Some(new_pipeline_id)
            },
        }
    }

    fn handle_abort_load_url_msg(&mut self, new_pipeline_id: PipelineId) {
        let pending_index = self
            .pending_changes
            .iter()
            .rposition(|change| change.new_pipeline_id == new_pipeline_id);

        // If it is found, remove it from the pending changes.
        if let Some(pending_index) = pending_index {
            self.pending_changes.remove(pending_index);
            self.close_pipeline(
                new_pipeline_id,
                DiscardBrowsingContext::No,
                ExitPipelineMode::Normal,
            );
        }
    }

    fn handle_load_start_msg(
        &mut self,
        top_level_browsing_context_id: TopLevelBrowsingContextId,
        browsing_context_id: BrowsingContextId,
    ) {
        if browsing_context_id == top_level_browsing_context_id {
            // Notify embedder top level document started loading.
            self.embedder_proxy
                .send((Some(top_level_browsing_context_id), EmbedderMsg::LoadStart));
        }
    }

    fn handle_load_complete_msg(
        &mut self,
        top_level_browsing_context_id: TopLevelBrowsingContextId,
        pipeline_id: PipelineId,
    ) {
        let mut webdriver_reset = false;
        if let Some((expected_pipeline_id, ref reply_chan)) = self.webdriver.load_channel {
            debug!("Sending load to WebDriver");
            if expected_pipeline_id == pipeline_id {
                let _ = reply_chan.send(webdriver_msg::LoadStatus::LoadComplete);
                webdriver_reset = true;
            }
        }
        if webdriver_reset {
            self.webdriver.load_channel = None;
        }

        if let Some(pipeline) = self.pipelines.get_mut(&pipeline_id) {
            debug!("marking pipeline {:?} as loaded", pipeline_id);
            pipeline.completely_loaded = true;
        }

        // Notify the embedder that the TopLevelBrowsingContext current document
        // has finished loading.
        // We need to make sure the pipeline that has finished loading is the current
        // pipeline and that no pending pipeline will replace the current one.
        let pipeline_is_top_level_pipeline = self
            .browsing_contexts
            .get(&BrowsingContextId::from(top_level_browsing_context_id))
            .map(|ctx| ctx.pipeline_id == pipeline_id)
            .unwrap_or(false);
        if pipeline_is_top_level_pipeline {
            // Is there any pending pipeline that will replace the current top level pipeline
            let current_top_level_pipeline_will_be_replaced = self
                .pending_changes
                .iter()
                .any(|change| change.browsing_context_id == top_level_browsing_context_id);

            if !current_top_level_pipeline_will_be_replaced {
                // Notify embedder and compositor top level document finished loading.
                self.compositor_proxy
                    .send(ToCompositorMsg::LoadComplete(top_level_browsing_context_id));
                self.embedder_proxy.send((
                    Some(top_level_browsing_context_id),
                    EmbedderMsg::LoadComplete,
                ));
            }
        } else {
            self.handle_subframe_loaded(pipeline_id);
        }
    }

    fn handle_navigated_to_fragment(
        &mut self,
        pipeline_id: PipelineId,
        new_url: ServoUrl,
        replacement_enabled: HistoryEntryReplacement,
    ) {
        let (top_level_browsing_context_id, old_url) = match self.pipelines.get_mut(&pipeline_id) {
            Some(pipeline) => {
                let old_url = replace(&mut pipeline.url, new_url.clone());
                (pipeline.top_level_browsing_context_id, old_url)
            },
            None => {
                return warn!(
                    "Pipeline {} navigated to fragment after closure",
                    pipeline_id
                );
            },
        };

        match replacement_enabled {
            HistoryEntryReplacement::Disabled => {
                let diff = SessionHistoryDiff::HashDiff {
                    pipeline_reloader: NeedsToReload::No(pipeline_id),
                    new_url,
                    old_url,
                };
                self.get_joint_session_history(top_level_browsing_context_id)
                    .push_diff(diff);
                self.notify_history_changed(top_level_browsing_context_id);
            },
            HistoryEntryReplacement::Enabled => {},
        }
    }

    fn handle_traverse_history_msg(
        &mut self,
        top_level_browsing_context_id: TopLevelBrowsingContextId,
        direction: TraversalDirection,
    ) {
        let mut browsing_context_changes = HashMap::<BrowsingContextId, NeedsToReload>::new();
        let mut pipeline_changes = HashMap::<PipelineId, (Option<HistoryStateId>, ServoUrl)>::new();
        let mut url_to_load = HashMap::<PipelineId, ServoUrl>::new();
        {
            let session_history = self.get_joint_session_history(top_level_browsing_context_id);
            match direction {
                TraversalDirection::Forward(forward) => {
                    let future_length = session_history.future.len();

                    if future_length < forward {
                        return warn!("Cannot traverse that far into the future.");
                    }

                    for diff in session_history
                        .future
                        .drain(future_length - forward..)
                        .rev()
                    {
                        match diff {
                            SessionHistoryDiff::BrowsingContextDiff {
                                browsing_context_id,
                                ref new_reloader,
                                ..
                            } => {
                                browsing_context_changes
                                    .insert(browsing_context_id, new_reloader.clone());
                            },
                            SessionHistoryDiff::PipelineDiff {
                                ref pipeline_reloader,
                                new_history_state_id,
                                ref new_url,
                                ..
                            } => match *pipeline_reloader {
                                NeedsToReload::No(pipeline_id) => {
                                    pipeline_changes.insert(
                                        pipeline_id,
                                        (Some(new_history_state_id), new_url.clone()),
                                    );
                                },
                                NeedsToReload::Yes(pipeline_id, ..) => {
                                    url_to_load.insert(pipeline_id, new_url.clone());
                                },
                            },
                            SessionHistoryDiff::HashDiff {
                                ref pipeline_reloader,
                                ref new_url,
                                ..
                            } => match *pipeline_reloader {
                                NeedsToReload::No(pipeline_id) => {
                                    let state = pipeline_changes
                                        .get(&pipeline_id)
                                        .and_then(|change| change.0);
                                    pipeline_changes.insert(pipeline_id, (state, new_url.clone()));
                                },
                                NeedsToReload::Yes(pipeline_id, ..) => {
                                    url_to_load.insert(pipeline_id, new_url.clone());
                                },
                            },
                        }
                        session_history.past.push(diff);
                    }
                },
                TraversalDirection::Back(back) => {
                    let past_length = session_history.past.len();

                    if past_length < back {
                        return warn!("Cannot traverse that far into the past.");
                    }

                    for diff in session_history.past.drain(past_length - back..).rev() {
                        match diff {
                            SessionHistoryDiff::BrowsingContextDiff {
                                browsing_context_id,
                                ref old_reloader,
                                ..
                            } => {
                                browsing_context_changes
                                    .insert(browsing_context_id, old_reloader.clone());
                            },
                            SessionHistoryDiff::PipelineDiff {
                                ref pipeline_reloader,
                                old_history_state_id,
                                ref old_url,
                                ..
                            } => match *pipeline_reloader {
                                NeedsToReload::No(pipeline_id) => {
                                    pipeline_changes.insert(
                                        pipeline_id,
                                        (old_history_state_id, old_url.clone()),
                                    );
                                },
                                NeedsToReload::Yes(pipeline_id, ..) => {
                                    url_to_load.insert(pipeline_id, old_url.clone());
                                },
                            },
                            SessionHistoryDiff::HashDiff {
                                ref pipeline_reloader,
                                ref old_url,
                                ..
                            } => match *pipeline_reloader {
                                NeedsToReload::No(pipeline_id) => {
                                    let state = pipeline_changes
                                        .get(&pipeline_id)
                                        .and_then(|change| change.0);
                                    pipeline_changes.insert(pipeline_id, (state, old_url.clone()));
                                },
                                NeedsToReload::Yes(pipeline_id, ..) => {
                                    url_to_load.insert(pipeline_id, old_url.clone());
                                },
                            },
                        }
                        session_history.future.push(diff);
                    }
                },
            }
        }

        for (browsing_context_id, mut pipeline_reloader) in browsing_context_changes.drain() {
            if let NeedsToReload::Yes(pipeline_id, ref mut load_data) = pipeline_reloader {
                if let Some(url) = url_to_load.get(&pipeline_id) {
                    load_data.url = url.clone();
                }
            }
            self.update_browsing_context(browsing_context_id, pipeline_reloader);
        }

        for (pipeline_id, (history_state_id, url)) in pipeline_changes.drain() {
            self.update_pipeline(pipeline_id, history_state_id, url);
        }

        self.notify_history_changed(top_level_browsing_context_id);

        self.trim_history(top_level_browsing_context_id);
        self.update_frame_tree_if_active(top_level_browsing_context_id);
    }

    fn update_browsing_context(
        &mut self,
        browsing_context_id: BrowsingContextId,
        new_reloader: NeedsToReload,
    ) {
        let new_pipeline_id = match new_reloader {
            NeedsToReload::No(pipeline_id) => pipeline_id,
            NeedsToReload::Yes(pipeline_id, load_data) => {
                debug!(
                    "Reloading document {} in browsing context {}.",
                    pipeline_id, browsing_context_id
                );

                // TODO: Save the sandbox state so it can be restored here.
                let sandbox = IFrameSandboxState::IFrameUnsandboxed;
                let (
                    top_level_id,
                    old_pipeline_id,
                    parent_pipeline_id,
                    window_size,
                    is_private,
                    is_visible,
                ) = match self.browsing_contexts.get(&browsing_context_id) {
                    Some(ctx) => (
                        ctx.top_level_id,
                        ctx.pipeline_id,
                        ctx.parent_pipeline_id,
                        ctx.size,
                        ctx.is_private,
                        ctx.is_visible,
                    ),
                    None => return warn!("No browsing context to traverse!"),
                };
                let opener = match self.pipelines.get(&old_pipeline_id) {
                    Some(pipeline) => pipeline.opener,
                    None => None,
                };
                let new_pipeline_id = PipelineId::new();
                self.new_pipeline(
                    new_pipeline_id,
                    browsing_context_id,
                    top_level_id,
                    parent_pipeline_id,
                    opener,
                    window_size,
                    load_data.clone(),
                    sandbox,
                    is_private,
                    is_visible,
                );
                self.add_pending_change(SessionHistoryChange {
                    top_level_browsing_context_id: top_level_id,
                    browsing_context_id: browsing_context_id,
                    new_pipeline_id: new_pipeline_id,
                    replace: Some(NeedsToReload::Yes(pipeline_id, load_data)),
                    // Browsing context must exist at this point.
                    new_browsing_context_info: None,
                });
                return;
            },
        };

        let (old_pipeline_id, parent_pipeline_id, top_level_id) =
            match self.browsing_contexts.get_mut(&browsing_context_id) {
                Some(browsing_context) => {
                    let old_pipeline_id = browsing_context.pipeline_id;
                    browsing_context.update_current_entry(new_pipeline_id);
                    (
                        old_pipeline_id,
                        browsing_context.parent_pipeline_id,
                        browsing_context.top_level_id,
                    )
                },
                None => {
                    return warn!(
                        "Browsing context {} was closed during traversal",
                        browsing_context_id
                    );
                },
            };

        if let Some(old_pipeline) = self.pipelines.get(&old_pipeline_id) {
            old_pipeline.notify_visibility(false);
        }
        if let Some(new_pipeline) = self.pipelines.get(&new_pipeline_id) {
            new_pipeline.notify_visibility(true);
        }

        self.update_activity(old_pipeline_id);
        self.update_activity(new_pipeline_id);

        if let Some(parent_pipeline_id) = parent_pipeline_id {
            let msg = ConstellationControlMsg::UpdatePipelineId(
                parent_pipeline_id,
                browsing_context_id,
                top_level_id,
                new_pipeline_id,
                UpdatePipelineIdReason::Traversal,
            );
            let result = match self.pipelines.get(&parent_pipeline_id) {
                None => {
                    return warn!(
                        "Pipeline {} child traversed after closure",
                        parent_pipeline_id
                    );
                },
                Some(pipeline) => pipeline.event_loop.send(msg),
            };
            if let Err(e) = result {
                self.handle_send_error(parent_pipeline_id, e);
            }
        }
    }

    fn update_pipeline(
        &mut self,
        pipeline_id: PipelineId,
        history_state_id: Option<HistoryStateId>,
        url: ServoUrl,
    ) {
        let result = match self.pipelines.get_mut(&pipeline_id) {
            None => {
                return warn!(
                    "Pipeline {} history state updated after closure",
                    pipeline_id
                );
            },
            Some(pipeline) => {
                let msg = ConstellationControlMsg::UpdateHistoryState(
                    pipeline_id,
                    history_state_id,
                    url.clone(),
                );
                pipeline.history_state_id = history_state_id;
                pipeline.url = url;
                pipeline.event_loop.send(msg)
            },
        };
        if let Err(e) = result {
            self.handle_send_error(pipeline_id, e);
        }
    }

    fn handle_joint_session_history_length(
        &self,
        top_level_browsing_context_id: TopLevelBrowsingContextId,
        sender: IpcSender<u32>,
    ) {
        let length = self
            .browsers
            .get(&top_level_browsing_context_id)
            .map(|browser| browser.session_history.history_length())
            .unwrap_or(1);
        let _ = sender.send(length as u32);
    }

    fn handle_push_history_state_msg(
        &mut self,
        pipeline_id: PipelineId,
        history_state_id: HistoryStateId,
        url: ServoUrl,
    ) {
        let (top_level_browsing_context_id, old_state_id, old_url) =
            match self.pipelines.get_mut(&pipeline_id) {
                Some(pipeline) => {
                    let old_history_state_id = pipeline.history_state_id;
                    let old_url = replace(&mut pipeline.url, url.clone());
                    pipeline.history_state_id = Some(history_state_id);
                    pipeline.history_states.insert(history_state_id);
                    (
                        pipeline.top_level_browsing_context_id,
                        old_history_state_id,
                        old_url,
                    )
                },
                None => {
                    return warn!(
                        "Push history state {} for closed pipeline {}",
                        history_state_id, pipeline_id
                    );
                },
            };

        let diff = SessionHistoryDiff::PipelineDiff {
            pipeline_reloader: NeedsToReload::No(pipeline_id),
            new_history_state_id: history_state_id,
            new_url: url,
            old_history_state_id: old_state_id,
            old_url: old_url,
        };
        self.get_joint_session_history(top_level_browsing_context_id)
            .push_diff(diff);
        self.notify_history_changed(top_level_browsing_context_id);
    }

    fn handle_replace_history_state_msg(
        &mut self,
        pipeline_id: PipelineId,
        history_state_id: HistoryStateId,
        url: ServoUrl,
    ) {
        let top_level_browsing_context_id = match self.pipelines.get_mut(&pipeline_id) {
            Some(pipeline) => {
                pipeline.history_state_id = Some(history_state_id);
                pipeline.url = url.clone();
                pipeline.top_level_browsing_context_id
            },
            None => {
                return warn!(
                    "Replace history state {} for closed pipeline {}",
                    history_state_id, pipeline_id
                );
            },
        };

        let session_history = self.get_joint_session_history(top_level_browsing_context_id);
        session_history.replace_history_state(pipeline_id, history_state_id, url);
    }

    fn handle_key_msg(&mut self, event: KeyboardEvent) {
        // Send to the focused browsing contexts' current pipeline.  If it
        // doesn't exist, fall back to sending to the compositor.
        let focused_browsing_context_id = self
            .active_browser_id
            .and_then(|browser_id| self.browsers.get(&browser_id))
            .map(|browser| browser.focused_browsing_context_id);
        match focused_browsing_context_id {
            Some(browsing_context_id) => {
                let event = CompositorEvent::KeyboardEvent(event);
                let pipeline_id = match self.browsing_contexts.get(&browsing_context_id) {
                    Some(ctx) => ctx.pipeline_id,
                    None => {
                        return warn!(
                            "Got key event for nonexistent browsing context {}.",
                            browsing_context_id,
                        );
                    },
                };
                let msg = ConstellationControlMsg::SendEvent(pipeline_id, event);
                let result = match self.pipelines.get(&pipeline_id) {
                    Some(pipeline) => pipeline.event_loop.send(msg),
                    None => {
                        return debug!("Pipeline {:?} got key event after closure.", pipeline_id);
                    },
                };
                if let Err(e) = result {
                    self.handle_send_error(pipeline_id, e);
                }
            },
            None => {
                let event = (None, EmbedderMsg::Keyboard(event));
                self.embedder_proxy.send(event);
            },
        }
    }

    fn handle_reload_msg(&mut self, top_level_browsing_context_id: TopLevelBrowsingContextId) {
        let browsing_context_id = BrowsingContextId::from(top_level_browsing_context_id);
        let pipeline_id = match self.browsing_contexts.get(&browsing_context_id) {
            Some(browsing_context) => browsing_context.pipeline_id,
            None => {
                return warn!(
                    "Browsing context {} got reload event after closure.",
                    browsing_context_id
                );
            },
        };
        let msg = ConstellationControlMsg::Reload(pipeline_id);
        let result = match self.pipelines.get(&pipeline_id) {
            None => return warn!("Pipeline {} got reload event after closure.", pipeline_id),
            Some(pipeline) => pipeline.event_loop.send(msg),
        };
        if let Err(e) = result {
            self.handle_send_error(pipeline_id, e);
        }
    }

    fn handle_post_message_msg(
        &mut self,
        browsing_context_id: BrowsingContextId,
        source_pipeline: PipelineId,
        origin: Option<ImmutableOrigin>,
        data: Vec<u8>,
    ) {
        let pipeline_id = match self.browsing_contexts.get(&browsing_context_id) {
            None => {
                return warn!(
                    "PostMessage to closed browsing_context {}.",
                    browsing_context_id
                );
            },
            Some(browsing_context) => browsing_context.pipeline_id,
        };
        let source_browsing_context = match self.pipelines.get(&source_pipeline) {
            Some(pipeline) => pipeline.top_level_browsing_context_id,
            None => return warn!("PostMessage from closed pipeline {:?}", source_pipeline),
        };
        let msg = ConstellationControlMsg::PostMessage {
            target: pipeline_id,
            source: source_pipeline,
            source_browsing_context: source_browsing_context,
            target_origin: origin,
            data,
        };
        let result = match self.pipelines.get(&pipeline_id) {
            Some(pipeline) => pipeline.event_loop.send(msg),
            None => return warn!("postMessage to closed pipeline {}.", pipeline_id),
        };
        if let Err(e) = result {
            self.handle_send_error(pipeline_id, e);
        }
    }

    fn handle_get_pipeline(
        &mut self,
        browsing_context_id: BrowsingContextId,
        resp_chan: IpcSender<Option<PipelineId>>,
    ) {
        let current_pipeline_id = self
            .browsing_contexts
            .get(&browsing_context_id)
            .map(|browsing_context| browsing_context.pipeline_id);
        let pipeline_id_loaded = self
            .pending_changes
            .iter()
            .rev()
            .find(|x| x.browsing_context_id == browsing_context_id)
            .map(|x| x.new_pipeline_id)
            .or(current_pipeline_id);
        if let Err(e) = resp_chan.send(pipeline_id_loaded) {
            warn!("Failed get_pipeline response ({}).", e);
        }
    }

    fn handle_get_browsing_context(
        &mut self,
        pipeline_id: PipelineId,
        resp_chan: IpcSender<Option<BrowsingContextId>>,
    ) {
        let browsing_context_id = self
            .pipelines
            .get(&pipeline_id)
            .map(|pipeline| pipeline.browsing_context_id);
        if let Err(e) = resp_chan.send(browsing_context_id) {
            warn!("Failed get_browsing_context response ({}).", e);
        }
    }

    fn handle_focus_msg(&mut self, pipeline_id: PipelineId) {
        let (browsing_context_id, top_level_browsing_context_id) =
            match self.pipelines.get(&pipeline_id) {
                Some(pipeline) => (
                    pipeline.browsing_context_id,
                    pipeline.top_level_browsing_context_id,
                ),
                None => return warn!("Pipeline {:?} focus parent after closure.", pipeline_id),
            };

        // Update the focused browsing context in its browser in `browsers`.
        match self.browsers.get_mut(&top_level_browsing_context_id) {
            Some(browser) => {
                browser.focused_browsing_context_id = browsing_context_id;
            },
            None => {
                return warn!(
                    "Browser {} for focus msg does not exist",
                    top_level_browsing_context_id
                );
            },
        };

        // Focus parent iframes recursively
        self.focus_parent_pipeline(browsing_context_id);
    }

    fn focus_parent_pipeline(&mut self, browsing_context_id: BrowsingContextId) {
        let parent_pipeline_id = match self.browsing_contexts.get(&browsing_context_id) {
            Some(ctx) => ctx.parent_pipeline_id,
            None => {
                return warn!(
                    "Browsing context {:?} focus parent after closure.",
                    browsing_context_id
                );
            },
        };
        let parent_pipeline_id = match parent_pipeline_id {
            Some(parent_id) => parent_id,
            None => {
                return debug!(
                    "Browsing context {:?} focus has no parent.",
                    browsing_context_id
                );
            },
        };

        // Send a message to the parent of the provided browsing context (if it
        // exists) telling it to mark the iframe element as focused.
        let msg = ConstellationControlMsg::FocusIFrame(parent_pipeline_id, browsing_context_id);
        let (result, parent_browsing_context_id) = match self.pipelines.get(&parent_pipeline_id) {
            Some(pipeline) => {
                let result = pipeline.event_loop.send(msg);
                (result, pipeline.browsing_context_id)
            },
            None => return warn!("Pipeline {:?} focus after closure.", parent_pipeline_id),
        };
        if let Err(e) = result {
            self.handle_send_error(parent_pipeline_id, e);
        }
        self.focus_parent_pipeline(parent_browsing_context_id);
    }

    fn handle_remove_iframe_msg(
        &mut self,
        browsing_context_id: BrowsingContextId,
    ) -> Vec<PipelineId> {
        let result = self
            .all_descendant_browsing_contexts_iter(browsing_context_id)
            .flat_map(|browsing_context| browsing_context.pipelines.iter().cloned())
            .collect();
        self.close_browsing_context(browsing_context_id, ExitPipelineMode::Normal);
        result
    }

    fn handle_visibility_change_complete(&mut self, pipeline_id: PipelineId, visibility: bool) {
        let browsing_context_id = match self.pipelines.get(&pipeline_id) {
            Some(pipeline) => pipeline.browsing_context_id,
            None => return warn!("Visibity change for closed pipeline {:?}.", pipeline_id),
        };
        let parent_pipeline_id = match self.browsing_contexts.get(&browsing_context_id) {
            Some(ctx) => ctx.parent_pipeline_id,
            None => {
                return warn!(
                    "Visibility change for closed browsing context {:?}.",
                    pipeline_id
                );
            },
        };

        if let Some(parent_pipeline_id) = parent_pipeline_id {
            let visibility_msg = ConstellationControlMsg::NotifyVisibilityChange(
                parent_pipeline_id,
                browsing_context_id,
                visibility,
            );
            let result = match self.pipelines.get(&parent_pipeline_id) {
                None => return warn!("Parent pipeline {:?} closed", parent_pipeline_id),
                Some(parent_pipeline) => parent_pipeline.event_loop.send(visibility_msg),
            };

            if let Err(e) = result {
                self.handle_send_error(parent_pipeline_id, e);
            }
        }
    }

    fn handle_create_canvas_paint_thread_msg(
        &mut self,
        size: UntypedSize2D<u64>,
        response_sender: IpcSender<(IpcSender<CanvasMsg>, CanvasId)>,
    ) {
        let webrender_api = self.webrender_api_sender.clone();
        let sender = self.canvas_chan.clone();
        let (canvas_id_sender, canvas_id_receiver) =
            ipc::channel::<CanvasId>().expect("ipc channel failure");

        if let Err(e) = sender.send(CanvasMsg::Create(
            canvas_id_sender,
            size,
            webrender_api,
            self.enable_canvas_antialiasing,
        )) {
            return warn!("Create canvas paint thread failed ({})", e);
        }
        let canvas_id = match canvas_id_receiver.recv() {
            Ok(canvas_id) => canvas_id,
            Err(e) => return warn!("Create canvas paint thread id response failed ({})", e),
        };
        if let Err(e) = response_sender.send((sender, canvas_id.clone())) {
            warn!("Create canvas paint thread response failed ({})", e);
        }
    }

    fn handle_webdriver_msg(&mut self, msg: WebDriverCommandMsg) {
        // Find the script channel for the given parent pipeline,
        // and pass the event to that script thread.
        match msg {
            WebDriverCommandMsg::GetWindowSize(_, reply) => {
                let _ = reply.send(self.window_size);
            },
            WebDriverCommandMsg::SetWindowSize(top_level_browsing_context_id, size, reply) => {
                self.webdriver.resize_channel = Some(reply);
                self.embedder_proxy.send((
                    Some(top_level_browsing_context_id),
                    EmbedderMsg::ResizeTo(size),
                ));
            },
            WebDriverCommandMsg::LoadUrl(top_level_browsing_context_id, load_data, reply) => {
                self.load_url_for_webdriver(
                    top_level_browsing_context_id,
                    load_data,
                    reply,
                    HistoryEntryReplacement::Disabled,
                );
            },
            WebDriverCommandMsg::Refresh(top_level_browsing_context_id, reply) => {
                let browsing_context_id = BrowsingContextId::from(top_level_browsing_context_id);
                let pipeline_id = match self.browsing_contexts.get(&browsing_context_id) {
                    Some(browsing_context) => browsing_context.pipeline_id,
                    None => {
                        return warn!(
                            "Browsing context {} Refresh after closure.",
                            browsing_context_id
                        );
                    },
                };
                let load_data = match self.pipelines.get(&pipeline_id) {
                    Some(pipeline) => pipeline.load_data.clone(),
                    None => return warn!("Pipeline {} refresh after closure.", pipeline_id),
                };
                self.load_url_for_webdriver(
                    top_level_browsing_context_id,
                    load_data,
                    reply,
                    HistoryEntryReplacement::Enabled,
                );
            },
            WebDriverCommandMsg::ScriptCommand(browsing_context_id, cmd) => {
                let pipeline_id = match self.browsing_contexts.get(&browsing_context_id) {
                    Some(browsing_context) => browsing_context.pipeline_id,
                    None => {
                        return warn!(
                            "Browsing context {} ScriptCommand after closure.",
                            browsing_context_id
                        );
                    },
                };
                let control_msg = ConstellationControlMsg::WebDriverScriptCommand(pipeline_id, cmd);
                let result = match self.pipelines.get(&pipeline_id) {
                    Some(pipeline) => pipeline.event_loop.send(control_msg),
                    None => {
                        return warn!("Pipeline {:?} ScriptCommand after closure.", pipeline_id)
                    },
                };
                if let Err(e) = result {
                    self.handle_send_error(pipeline_id, e);
                }
            },
            WebDriverCommandMsg::SendKeys(browsing_context_id, cmd) => {
                let pipeline_id = match self.browsing_contexts.get(&browsing_context_id) {
                    Some(browsing_context) => browsing_context.pipeline_id,
                    None => {
                        return warn!(
                            "Browsing context {} SendKeys after closure.",
                            browsing_context_id
                        );
                    },
                };
                let event_loop = match self.pipelines.get(&pipeline_id) {
                    Some(pipeline) => pipeline.event_loop.clone(),
                    None => return warn!("Pipeline {} SendKeys after closure.", pipeline_id),
                };
                for event in cmd {
                    let event = match event {
                        WebDriverInputEvent::Keyboard(event) => {
                            CompositorEvent::KeyboardEvent(event)
                        },
                        WebDriverInputEvent::Composition(event) => {
                            CompositorEvent::CompositionEvent(event)
                        },
                    };
                    let control_msg = ConstellationControlMsg::SendEvent(pipeline_id, event);
                    if let Err(e) = event_loop.send(control_msg) {
                        return self.handle_send_error(pipeline_id, e);
                    }
                }
            },
            WebDriverCommandMsg::TakeScreenshot(_, reply) => {
                self.compositor_proxy
                    .send(ToCompositorMsg::CreatePng(reply));
            },
        }
    }

    fn notify_history_changed(&self, top_level_browsing_context_id: TopLevelBrowsingContextId) {
        // Send a flat projection of the history to embedder.
        // The final vector is a concatenation of the LoadData of the past
        // entries, the current entry and the future entries.
        // LoadData of inner frames are ignored and replaced with the LoadData
        // of the parent.

        let session_history = match self.browsers.get(&top_level_browsing_context_id) {
            Some(browser) => &browser.session_history,
            None => {
                return warn!(
                    "Session history does not exist for {}",
                    top_level_browsing_context_id
                );
            },
        };

        let browsing_context_id = BrowsingContextId::from(top_level_browsing_context_id);
        let browsing_context = match self.browsing_contexts.get(&browsing_context_id) {
            Some(browsing_context) => browsing_context,
            None => {
                return warn!(
                    "notify_history_changed error after top-level browsing context closed."
                );
            },
        };

        let current_load_data = match self.pipelines.get(&browsing_context.pipeline_id) {
            Some(pipeline) => pipeline.load_data.clone(),
            None => {
                return warn!(
                    "Pipeline {} refresh after closure.",
                    browsing_context.pipeline_id
                );
            },
        };

        // If LoadData was ignored, use the LoadData of the previous SessionHistoryEntry, which
        // is the LoadData of the parent browsing context.
        let resolve_load_data_future =
            |previous_load_data: &mut LoadData, diff: &SessionHistoryDiff| match *diff {
                SessionHistoryDiff::BrowsingContextDiff {
                    browsing_context_id,
                    ref new_reloader,
                    ..
                } => {
                    if browsing_context_id == top_level_browsing_context_id {
                        let load_data = match *new_reloader {
                            NeedsToReload::No(pipeline_id) => {
                                match self.pipelines.get(&pipeline_id) {
                                    Some(pipeline) => pipeline.load_data.clone(),
                                    None => previous_load_data.clone(),
                                }
                            },
                            NeedsToReload::Yes(_, ref load_data) => load_data.clone(),
                        };
                        *previous_load_data = load_data.clone();
                        Some(load_data)
                    } else {
                        Some(previous_load_data.clone())
                    }
                },
                _ => Some(previous_load_data.clone()),
            };

        let resolve_load_data_past =
            |previous_load_data: &mut LoadData, diff: &SessionHistoryDiff| match *diff {
                SessionHistoryDiff::BrowsingContextDiff {
                    browsing_context_id,
                    ref old_reloader,
                    ..
                } => {
                    if browsing_context_id == top_level_browsing_context_id {
                        let load_data = match *old_reloader {
                            NeedsToReload::No(pipeline_id) => {
                                match self.pipelines.get(&pipeline_id) {
                                    Some(pipeline) => pipeline.load_data.clone(),
                                    None => previous_load_data.clone(),
                                }
                            },
                            NeedsToReload::Yes(_, ref load_data) => load_data.clone(),
                        };
                        *previous_load_data = load_data.clone();
                        Some(load_data)
                    } else {
                        Some(previous_load_data.clone())
                    }
                },
                _ => Some(previous_load_data.clone()),
            };

        let mut entries: Vec<LoadData> = session_history
            .past
            .iter()
            .rev()
            .scan(current_load_data.clone(), &resolve_load_data_past)
            .collect();

        entries.reverse();

        let current_index = entries.len();

        entries.push(current_load_data.clone());

        entries.extend(
            session_history
                .future
                .iter()
                .rev()
                .scan(current_load_data, &resolve_load_data_future),
        );
        let urls = entries.iter().map(|entry| entry.url.clone()).collect();
        let msg = (
            Some(top_level_browsing_context_id),
            EmbedderMsg::HistoryChanged(urls, current_index),
        );
        self.embedder_proxy.send(msg);
    }

    fn load_url_for_webdriver(
        &mut self,
        top_level_browsing_context_id: TopLevelBrowsingContextId,
        load_data: LoadData,
        reply: IpcSender<webdriver_msg::LoadStatus>,
        replace: HistoryEntryReplacement,
    ) {
        let browsing_context_id = BrowsingContextId::from(top_level_browsing_context_id);
        let pipeline_id = match self.browsing_contexts.get(&browsing_context_id) {
            Some(browsing_context) => browsing_context.pipeline_id,
            None => {
                return warn!(
                    "Webdriver load for closed browsing context {}.",
                    browsing_context_id
                );
            },
        };
        if let Some(new_pipeline_id) = self.load_url(
            top_level_browsing_context_id,
            pipeline_id,
            load_data,
            replace,
        ) {
            self.webdriver.load_channel = Some((new_pipeline_id, reply));
        }
    }

    fn change_session_history(&mut self, change: SessionHistoryChange) {
        debug!(
            "Setting browsing context {} to be pipeline {}.",
            change.browsing_context_id, change.new_pipeline_id
        );

        // If the currently focused browsing context is a child of the browsing
        // context in which the page is being loaded, then update the focused
        // browsing context to be the one where the page is being loaded.
        if self.focused_browsing_context_is_descendant_of(change.browsing_context_id) {
            self.browsers
                .entry(change.top_level_browsing_context_id)
                .and_modify(|browser| {
                    browser.focused_browsing_context_id = change.browsing_context_id
                });
        }

        let (old_pipeline_id, top_level_id) =
            match self.browsing_contexts.get_mut(&change.browsing_context_id) {
                Some(browsing_context) => {
                    debug!("Adding pipeline to existing browsing context.");
                    let old_pipeline_id = browsing_context.pipeline_id;
                    browsing_context.pipelines.insert(change.new_pipeline_id);
                    browsing_context.update_current_entry(change.new_pipeline_id);
                    (Some(old_pipeline_id), Some(browsing_context.top_level_id))
                },
                None => {
                    debug!("Adding pipeline to new browsing context.");
                    (None, None)
                },
            };

        match old_pipeline_id {
            None => {
                let new_context_info = match change.new_browsing_context_info {
                    Some(info) => info,
                    None => {
                        return warn!(
                            "No NewBrowsingContextInfo for browsing context {}",
                            change.browsing_context_id,
                        );
                    },
                };
                self.new_browsing_context(
                    change.browsing_context_id,
                    change.top_level_browsing_context_id,
                    change.new_pipeline_id,
                    new_context_info.parent_pipeline_id,
                    self.window_size.initial_viewport, //XXXjdm is this valid?
                    new_context_info.is_private,
                    new_context_info.is_visible,
                );
                self.update_activity(change.new_pipeline_id);
                self.notify_history_changed(change.top_level_browsing_context_id);
            },
            Some(old_pipeline_id) => {
                if let Some(pipeline) = self.pipelines.get(&old_pipeline_id) {
                    pipeline.notify_visibility(false);
                }

                // https://html.spec.whatwg.org/multipage/#unload-a-document
                self.unload_document(old_pipeline_id);
                // Deactivate the old pipeline, and activate the new one.
                let (pipelines_to_close, states_to_close) = if let Some(replace_reloader) =
                    change.replace
                {
                    self.get_joint_session_history(change.top_level_browsing_context_id)
                        .replace_reloader(
                            replace_reloader.clone(),
                            NeedsToReload::No(change.new_pipeline_id),
                        );

                    match replace_reloader {
                        NeedsToReload::No(pipeline_id) => (Some(vec![pipeline_id]), None),
                        NeedsToReload::Yes(..) => (None, None),
                    }
                } else {
                    let diff = SessionHistoryDiff::BrowsingContextDiff {
                        browsing_context_id: change.browsing_context_id,
                        new_reloader: NeedsToReload::No(change.new_pipeline_id),
                        old_reloader: NeedsToReload::No(old_pipeline_id),
                    };

                    let mut pipelines_to_close = vec![];
                    let mut states_to_close = HashMap::new();

                    let diffs_to_close = self
                        .get_joint_session_history(change.top_level_browsing_context_id)
                        .push_diff(diff);

                    for diff in diffs_to_close {
                        match diff {
                            SessionHistoryDiff::BrowsingContextDiff { new_reloader, .. } => {
                                if let Some(pipeline_id) = new_reloader.alive_pipeline_id() {
                                    pipelines_to_close.push(pipeline_id);
                                }
                            },
                            SessionHistoryDiff::PipelineDiff {
                                pipeline_reloader,
                                new_history_state_id,
                                ..
                            } => {
                                if let Some(pipeline_id) = pipeline_reloader.alive_pipeline_id() {
                                    let states =
                                        states_to_close.entry(pipeline_id).or_insert(Vec::new());
                                    states.push(new_history_state_id);
                                }
                            },
                            _ => {},
                        }
                    }

                    (Some(pipelines_to_close), Some(states_to_close))
                };

                self.update_activity(old_pipeline_id);
                self.update_activity(change.new_pipeline_id);

                if let Some(states_to_close) = states_to_close {
                    for (pipeline_id, states) in states_to_close {
                        let msg = ConstellationControlMsg::RemoveHistoryStates(pipeline_id, states);
                        let result = match self.pipelines.get(&pipeline_id) {
                            None => {
                                return warn!(
                                    "Pipeline {} removed history states after closure",
                                    pipeline_id
                                );
                            },
                            Some(pipeline) => pipeline.event_loop.send(msg),
                        };
                        if let Err(e) = result {
                            self.handle_send_error(pipeline_id, e);
                        }
                    }
                }

                if let Some(pipelines_to_close) = pipelines_to_close {
                    for pipeline_id in pipelines_to_close {
                        self.close_pipeline(
                            pipeline_id,
                            DiscardBrowsingContext::No,
                            ExitPipelineMode::Normal,
                        );
                    }
                }

                self.notify_history_changed(change.top_level_browsing_context_id);
            },
        }

        if let Some(top_level_id) = top_level_id {
            self.trim_history(top_level_id);
        }

        self.notify_history_changed(change.top_level_browsing_context_id);
        self.update_frame_tree_if_active(change.top_level_browsing_context_id);
    }

    fn focused_browsing_context_is_descendant_of(
        &self,
        browsing_context_id: BrowsingContextId,
    ) -> bool {
        let focused_browsing_context_id = self
            .active_browser_id
            .and_then(|browser_id| self.browsers.get(&browser_id))
            .map(|browser| browser.focused_browsing_context_id);
        focused_browsing_context_id.map_or(false, |focus_ctx_id| {
            focus_ctx_id == browsing_context_id ||
                self.fully_active_descendant_browsing_contexts_iter(browsing_context_id)
                    .any(|nested_ctx| nested_ctx.id == focus_ctx_id)
        })
    }

    fn trim_history(&mut self, top_level_browsing_context_id: TopLevelBrowsingContextId) {
        let pipelines_to_evict = {
            let session_history = self.get_joint_session_history(top_level_browsing_context_id);

            let history_length = pref!(session_history.max_length) as usize;

            // The past is stored with older entries at the front.
            // We reverse the iter so that newer entries are at the front and then
            // skip _n_ entries and evict the remaining entries.
            let mut pipelines_to_evict = session_history
                .past
                .iter()
                .rev()
                .map(|diff| diff.alive_old_pipeline())
                .skip(history_length)
                .filter_map(|maybe_pipeline| maybe_pipeline)
                .collect::<Vec<_>>();

            // The future is stored with oldest entries front, so we must
            // reverse the iterator like we do for the `past`.
            pipelines_to_evict.extend(
                session_history
                    .future
                    .iter()
                    .rev()
                    .map(|diff| diff.alive_new_pipeline())
                    .skip(history_length)
                    .filter_map(|maybe_pipeline| maybe_pipeline),
            );

            pipelines_to_evict
        };

        let mut dead_pipelines = vec![];
        for evicted_id in pipelines_to_evict {
            let load_data = match self.pipelines.get(&evicted_id) {
                Some(pipeline) => {
                    let mut load_data = pipeline.load_data.clone();
                    load_data.url = pipeline.url.clone();
                    load_data
                },
                None => continue,
            };

            dead_pipelines.push((evicted_id, NeedsToReload::Yes(evicted_id, load_data)));
            self.close_pipeline(
                evicted_id,
                DiscardBrowsingContext::No,
                ExitPipelineMode::Normal,
            );
        }

        let session_history = self.get_joint_session_history(top_level_browsing_context_id);

        for (alive_id, dead) in dead_pipelines {
            session_history.replace_reloader(NeedsToReload::No(alive_id), dead);
        }
    }

    fn handle_activate_document_msg(&mut self, pipeline_id: PipelineId) {
        debug!("Document ready to activate {}", pipeline_id);

        // Find the pending change whose new pipeline id is pipeline_id.
        let pending_index = self
            .pending_changes
            .iter()
            .rposition(|change| change.new_pipeline_id == pipeline_id);

        // If it is found, remove it from the pending changes, and make it
        // the active document of its frame.
        if let Some(pending_index) = pending_index {
            let change = self.pending_changes.swap_remove(pending_index);
            // Notify the parent (if there is one).
            let parent_pipeline_id = match change.new_browsing_context_info {
                // This will be a new browsing context.
                Some(ref info) => info.parent_pipeline_id,
                // This is an existing browsing context.
                None => match self.browsing_contexts.get(&change.browsing_context_id) {
                    Some(ctx) => ctx.parent_pipeline_id,
                    None => {
                        return warn!(
                            "Activated document {} after browsing context {} closure.",
                            change.new_pipeline_id, change.browsing_context_id,
                        );
                    },
                },
            };
            if let Some(parent_pipeline_id) = parent_pipeline_id {
                if let Some(parent_pipeline) = self.pipelines.get(&parent_pipeline_id) {
                    let msg = ConstellationControlMsg::UpdatePipelineId(
                        parent_pipeline_id,
                        change.browsing_context_id,
                        change.top_level_browsing_context_id,
                        pipeline_id,
                        UpdatePipelineIdReason::Navigation,
                    );
                    let _ = parent_pipeline.event_loop.send(msg);
                }
            }
            self.change_session_history(change);
        }
    }

    /// Called when the window is resized.
    fn handle_window_size_msg(
        &mut self,
        top_level_browsing_context_id: Option<TopLevelBrowsingContextId>,
        new_size: WindowSizeData,
        size_type: WindowSizeType,
    ) {
        debug!(
            "handle_window_size_msg: {:?}",
            new_size.initial_viewport.to_untyped()
        );

        if let Some(top_level_browsing_context_id) = top_level_browsing_context_id {
            let browsing_context_id = BrowsingContextId::from(top_level_browsing_context_id);
            self.resize_browsing_context(new_size, size_type, browsing_context_id);
        }

        if let Some(resize_channel) = self.webdriver.resize_channel.take() {
            let _ = resize_channel.send(new_size);
        }

        self.window_size = new_size;
    }

    /// Called when the window exits from fullscreen mode
    fn handle_exit_fullscreen_msg(
        &mut self,
        top_level_browsing_context_id: TopLevelBrowsingContextId,
    ) {
        let browsing_context_id = BrowsingContextId::from(top_level_browsing_context_id);
        self.switch_fullscreen_mode(browsing_context_id);
    }

    /// Handle updating actual viewport / zoom due to @viewport rules
    fn handle_viewport_constrained_msg(
        &mut self,
        pipeline_id: PipelineId,
        constraints: ViewportConstraints,
    ) {
        self.compositor_proxy
            .send(ToCompositorMsg::ViewportConstrained(
                pipeline_id,
                constraints,
            ));
    }

    /// Checks the state of all script and layout pipelines to see if they are idle
    /// and compares the current layout state to what the compositor has. This is used
    /// to check if the output image is "stable" and can be written as a screenshot
    /// for reftests.
    /// Since this function is only used in reftests, we do not harden it against panic.
    fn handle_is_ready_to_save_image(
        &mut self,
        pipeline_states: HashMap<PipelineId, Epoch>,
    ) -> ReadyToSave {
        // Note that this function can panic, due to ipc-channel creation
        // failure. Avoiding this panic would require a mechanism for dealing
        // with low-resource scenarios.
        //
        // If there is no focus browsing context yet, the initial page has
        // not loaded, so there is nothing to save yet.
        let top_level_browsing_context_id = match self.active_browser_id {
            Some(id) => id,
            None => return ReadyToSave::NoTopLevelBrowsingContext,
        };

        // If there are pending loads, wait for those to complete.
        if !self.pending_changes.is_empty() {
            return ReadyToSave::PendingChanges;
        }

        let (state_sender, state_receiver) = ipc::channel().expect("Failed to create IPC channel!");
        let (epoch_sender, epoch_receiver) = ipc::channel().expect("Failed to create IPC channel!");

        // Step through the fully active browsing contexts, checking that the script
        // thread is idle, and that the current epoch of the layout thread
        // matches what the compositor has painted. If all these conditions
        // are met, then the output image should not change and a reftest
        // screenshot can safely be written.
        for browsing_context in
            self.fully_active_browsing_contexts_iter(top_level_browsing_context_id)
        {
            let pipeline_id = browsing_context.pipeline_id;
            debug!(
                "Checking readiness of browsing context {}, pipeline {}.",
                browsing_context.id, pipeline_id
            );

            let pipeline = match self.pipelines.get(&pipeline_id) {
                None => {
                    warn!("Pipeline {} screenshot while closing.", pipeline_id);
                    continue;
                },
                Some(pipeline) => pipeline,
            };

            // Check to see if there are any webfonts still loading.
            //
            // If GetWebFontLoadState returns false, either there are no
            // webfonts loading, or there's a WebFontLoaded message waiting in
            // script_chan's message queue. Therefore, we need to check this
            // before we check whether the document is ready; otherwise,
            // there's a race condition where a webfont has finished loading,
            // but hasn't yet notified the document.
            let msg = LayoutControlMsg::GetWebFontLoadState(state_sender.clone());
            if let Err(e) = pipeline.layout_chan.send(msg) {
                warn!("Get web font failed ({})", e);
            }
            if state_receiver.recv().unwrap_or(true) {
                return ReadyToSave::WebFontNotLoaded;
            }

            // See if this pipeline has reached idle script state yet.
            match self.document_states.get(&browsing_context.pipeline_id) {
                Some(&DocumentState::Idle) => {},
                Some(&DocumentState::Pending) | None => {
                    return ReadyToSave::DocumentLoading;
                },
            }

            // Check the visible rectangle for this pipeline. If the constellation has received a
            // size for the pipeline, then its painting should be up to date.
            //
            // If the rectangle for this pipeline is zero sized, it will
            // never be painted. In this case, don't query the layout
            // thread as it won't contribute to the final output image.
            if browsing_context.size == Size2D::zero() {
                continue;
            }

            // Get the epoch that the compositor has drawn for this pipeline.
            let compositor_epoch = pipeline_states.get(&browsing_context.pipeline_id);
            match compositor_epoch {
                Some(compositor_epoch) => {
                    // Synchronously query the layout thread to see if the current
                    // epoch matches what the compositor has drawn. If they match
                    // (and script is idle) then this pipeline won't change again
                    // and can be considered stable.
                    let message = LayoutControlMsg::GetCurrentEpoch(epoch_sender.clone());
                    if let Err(e) = pipeline.layout_chan.send(message) {
                        warn!("Failed to send GetCurrentEpoch ({}).", e);
                    }
                    match epoch_receiver.recv() {
                        Err(e) => warn!("Failed to receive current epoch ({}).", e),
                        Ok(layout_thread_epoch) => {
                            if layout_thread_epoch != *compositor_epoch {
                                return ReadyToSave::EpochMismatch;
                            }
                        },
                    }
                },
                None => {
                    // The compositor doesn't know about this pipeline yet.
                    // Assume it hasn't rendered yet.
                    return ReadyToSave::PipelineUnknown;
                },
            }
        }

        // All script threads are idle and layout epochs match compositor, so output image!
        ReadyToSave::Ready
    }

    /// Get the current activity of a pipeline.
    fn get_activity(&self, pipeline_id: PipelineId) -> DocumentActivity {
        let mut ancestor_id = pipeline_id;
        loop {
            if let Some(ancestor) = self.pipelines.get(&ancestor_id) {
                if let Some(browsing_context) =
                    self.browsing_contexts.get(&ancestor.browsing_context_id)
                {
                    if browsing_context.pipeline_id == ancestor_id {
                        if let Some(parent_pipeline_id) = browsing_context.parent_pipeline_id {
                            ancestor_id = parent_pipeline_id;
                            continue;
                        } else {
                            return DocumentActivity::FullyActive;
                        }
                    }
                }
            }
            if pipeline_id == ancestor_id {
                return DocumentActivity::Inactive;
            } else {
                return DocumentActivity::Active;
            }
        }
    }

    /// Set the current activity of a pipeline.
    fn set_activity(&self, pipeline_id: PipelineId, activity: DocumentActivity) {
        debug!("Setting activity of {} to be {:?}.", pipeline_id, activity);
        if let Some(pipeline) = self.pipelines.get(&pipeline_id) {
            pipeline.set_activity(activity);
            let child_activity = if activity == DocumentActivity::Inactive {
                DocumentActivity::Active
            } else {
                activity
            };
            for child_id in &pipeline.children {
                if let Some(child) = self.browsing_contexts.get(child_id) {
                    self.set_activity(child.pipeline_id, child_activity);
                }
            }
        }
    }

    /// Update the current activity of a pipeline.
    fn update_activity(&self, pipeline_id: PipelineId) {
        self.set_activity(pipeline_id, self.get_activity(pipeline_id));
    }

    /// Handle updating the size of a browsing context.
    /// This notifies every pipeline in the context of the new size.
    fn resize_browsing_context(
        &mut self,
        new_size: WindowSizeData,
        size_type: WindowSizeType,
        browsing_context_id: BrowsingContextId,
    ) {
        if let Some(browsing_context) = self.browsing_contexts.get_mut(&browsing_context_id) {
            browsing_context.size = new_size.initial_viewport;
            // Send Resize (or ResizeInactive) messages to each pipeline in the frame tree.
            let pipeline_id = browsing_context.pipeline_id;
            let pipeline = match self.pipelines.get(&pipeline_id) {
                None => return warn!("Pipeline {:?} resized after closing.", pipeline_id),
                Some(pipeline) => pipeline,
            };
            let _ = pipeline.event_loop.send(ConstellationControlMsg::Resize(
                pipeline.id,
                new_size,
                size_type,
            ));
            let pipeline_ids = browsing_context
                .pipelines
                .iter()
                .filter(|pipeline_id| **pipeline_id != pipeline.id);
            for id in pipeline_ids {
                if let Some(pipeline) = self.pipelines.get(&id) {
                    let _ = pipeline
                        .event_loop
                        .send(ConstellationControlMsg::ResizeInactive(
                            pipeline.id,
                            new_size,
                        ));
                }
            }
        }

        // Send resize message to any pending pipelines that aren't loaded yet.
        for change in &self.pending_changes {
            let pipeline_id = change.new_pipeline_id;
            let pipeline = match self.pipelines.get(&pipeline_id) {
                None => {
                    warn!("Pending pipeline {:?} is closed", pipeline_id);
                    continue;
                },
                Some(pipeline) => pipeline,
            };
            if pipeline.browsing_context_id == browsing_context_id {
                let _ = pipeline.event_loop.send(ConstellationControlMsg::Resize(
                    pipeline.id,
                    new_size,
                    size_type,
                ));
            }
        }
    }

    // Handle switching from fullscreen mode
    fn switch_fullscreen_mode(&mut self, browsing_context_id: BrowsingContextId) {
        if let Some(browsing_context) = self.browsing_contexts.get(&browsing_context_id) {
            let pipeline_id = browsing_context.pipeline_id;
            let pipeline = match self.pipelines.get(&pipeline_id) {
                None => {
                    return warn!(
                        "Pipeline {:?} switched from fullscreen mode after closing.",
                        pipeline_id
                    )
                },
                Some(pipeline) => pipeline,
            };
            let _ = pipeline
                .event_loop
                .send(ConstellationControlMsg::ExitFullScreen(pipeline.id));
        }
    }

    // Close a browsing context (and all children)
    fn close_browsing_context(
        &mut self,
        browsing_context_id: BrowsingContextId,
        exit_mode: ExitPipelineMode,
    ) {
        debug!("Closing browsing context {}.", browsing_context_id);

        self.close_browsing_context_children(
            browsing_context_id,
            DiscardBrowsingContext::Yes,
            exit_mode,
        );

        let browsing_context = match self.browsing_contexts.remove(&browsing_context_id) {
            Some(ctx) => ctx,
            None => return warn!("Closing browsing context {:?} twice.", browsing_context_id),
        };

        {
            let session_history = self.get_joint_session_history(browsing_context.top_level_id);
            session_history.remove_entries_for_browsing_context(browsing_context_id);
        }

        if let Some(parent_pipeline_id) = browsing_context.parent_pipeline_id {
            match self.pipelines.get_mut(&parent_pipeline_id) {
                None => {
                    return warn!(
                        "Pipeline {:?} child closed after parent.",
                        parent_pipeline_id
                    );
                },
                Some(parent_pipeline) => parent_pipeline.remove_child(browsing_context_id),
            };
        }
        debug!("Closed browsing context {:?}.", browsing_context_id);
    }

    // Close the children of a browsing context
    fn close_browsing_context_children(
        &mut self,
        browsing_context_id: BrowsingContextId,
        dbc: DiscardBrowsingContext,
        exit_mode: ExitPipelineMode,
    ) {
        debug!("Closing browsing context children {}.", browsing_context_id);
        // Store information about the pipelines to be closed. Then close the
        // pipelines, before removing ourself from the browsing_contexts hash map. This
        // ordering is vital - so that if close_pipeline() ends up closing
        // any child browsing contexts, they can be removed from the parent browsing context correctly.
        let mut pipelines_to_close: Vec<PipelineId> = self
            .pending_changes
            .iter()
            .filter(|change| change.browsing_context_id == browsing_context_id)
            .map(|change| change.new_pipeline_id)
            .collect();

        if let Some(browsing_context) = self.browsing_contexts.get(&browsing_context_id) {
            pipelines_to_close.extend(&browsing_context.pipelines)
        }

        for pipeline_id in pipelines_to_close {
            self.close_pipeline(pipeline_id, dbc, exit_mode);
        }

        debug!("Closed browsing context children {}.", browsing_context_id);
    }

    // Discard the pipeline for a given document, udpdate the joint session history.
    fn handle_discard_document(
        &mut self,
        top_level_browsing_context_id: TopLevelBrowsingContextId,
        pipeline_id: PipelineId,
    ) {
        match self.browsers.get_mut(&top_level_browsing_context_id) {
            Some(browser) => {
                let load_data = match self.pipelines.get(&pipeline_id) {
                    Some(pipeline) => pipeline.load_data.clone(),
                    None => return warn!("Discarding closed pipeline {}", pipeline_id),
                };
                browser.session_history.replace_reloader(
                    NeedsToReload::No(pipeline_id),
                    NeedsToReload::Yes(pipeline_id, load_data),
                );
            },
            None => {
                return warn!(
                    "Discarding pipeline {} after browser {} closure",
                    pipeline_id, top_level_browsing_context_id,
                );
            },
        };
        self.close_pipeline(
            pipeline_id,
            DiscardBrowsingContext::No,
            ExitPipelineMode::Normal,
        );
    }

    // Send a message to script requesting the document associated with this pipeline runs the 'unload' algorithm.
    fn unload_document(&self, pipeline_id: PipelineId) {
        if let Some(pipeline) = self.pipelines.get(&pipeline_id) {
            let msg = ConstellationControlMsg::UnloadDocument(pipeline_id);
            let _ = pipeline.event_loop.send(msg);
        }
    }

    // Close all pipelines at and beneath a given browsing context
    fn close_pipeline(
        &mut self,
        pipeline_id: PipelineId,
        dbc: DiscardBrowsingContext,
        exit_mode: ExitPipelineMode,
    ) {
        debug!("Closing pipeline {:?}.", pipeline_id);

        // Sever connection to browsing context
        let browsing_context_id = self
            .pipelines
            .get(&pipeline_id)
            .map(|pipeline| pipeline.browsing_context_id);
        if let Some(browsing_context) = browsing_context_id
            .and_then(|browsing_context_id| self.browsing_contexts.get_mut(&browsing_context_id))
        {
            browsing_context.pipelines.remove(&pipeline_id);
        }

        // Store information about the browsing contexts to be closed. Then close the
        // browsing contexts, before removing ourself from the pipelines hash map. This
        // ordering is vital - so that if close_browsing_context() ends up closing
        // any child pipelines, they can be removed from the parent pipeline correctly.
        let browsing_contexts_to_close = {
            let mut browsing_contexts_to_close = vec![];

            if let Some(pipeline) = self.pipelines.get(&pipeline_id) {
                browsing_contexts_to_close.extend_from_slice(&pipeline.children);
            }

            browsing_contexts_to_close
        };

        // Remove any child browsing contexts
        for child_browsing_context in &browsing_contexts_to_close {
            self.close_browsing_context(*child_browsing_context, exit_mode);
        }

        // Note, we don't remove the pipeline now, we wait for the message to come back from
        // the pipeline.
        let pipeline = match self.pipelines.get(&pipeline_id) {
            Some(pipeline) => pipeline,
            None => return warn!("Closing pipeline {:?} twice.", pipeline_id),
        };

        // Remove this pipeline from pending changes if it hasn't loaded yet.
        let pending_index = self
            .pending_changes
            .iter()
            .position(|change| change.new_pipeline_id == pipeline_id);
        if let Some(pending_index) = pending_index {
            self.pending_changes.remove(pending_index);
        }

        // Inform script, compositor that this pipeline has exited.
        match exit_mode {
            ExitPipelineMode::Normal => pipeline.exit(dbc),
            ExitPipelineMode::Force => pipeline.force_exit(dbc),
        }
        debug!("Closed pipeline {:?}.", pipeline_id);
    }

    // Randomly close a pipeline -if --random-pipeline-closure-probability is set
    fn maybe_close_random_pipeline(&mut self) {
        match self.random_pipeline_closure {
            Some((ref mut rng, probability)) => {
                if probability <= rng.gen::<f32>() {
                    return;
                }
            },
            _ => return,
        };
        // In order to get repeatability, we sort the pipeline ids.
        let mut pipeline_ids: Vec<&PipelineId> = self.pipelines.keys().collect();
        pipeline_ids.sort();
        if let Some((ref mut rng, probability)) = self.random_pipeline_closure {
            if let Some(pipeline_id) = rng.choose(&*pipeline_ids) {
                if let Some(pipeline) = self.pipelines.get(pipeline_id) {
                    if self
                        .pending_changes
                        .iter()
                        .any(|change| change.new_pipeline_id == pipeline.id) &&
                        probability <= rng.gen::<f32>()
                    {
                        // We tend not to close pending pipelines, as that almost always
                        // results in pipelines being closed early in their lifecycle,
                        // and not stressing the constellation as much.
                        // https://github.com/servo/servo/issues/18852
                        info!("Not closing pending pipeline {}.", pipeline_id);
                    } else {
                        // Note that we deliberately do not do any of the tidying up
                        // associated with closing a pipeline. The constellation should cope!
                        warn!("Randomly closing pipeline {}.", pipeline_id);
                        pipeline.force_exit(DiscardBrowsingContext::No);
                    }
                }
            }
        }
    }

    fn get_joint_session_history(
        &mut self,
        top_level_id: TopLevelBrowsingContextId,
    ) -> &mut JointSessionHistory {
        &mut self
            .browsers
            .entry(top_level_id)
            // This shouldn't be necessary since `get_joint_session_history` is
            // invoked for existing browsers but we need this to satisfy the
            // type system.
            .or_insert_with(|| Browser {
                focused_browsing_context_id: BrowsingContextId::from(top_level_id),
                session_history: JointSessionHistory::new(),
            })
            .session_history
    }

    // Convert a browsing context to a sendable form to pass to the compositor
    fn browsing_context_to_sendable(
        &self,
        browsing_context_id: BrowsingContextId,
    ) -> Option<SendableFrameTree> {
        self.browsing_contexts
            .get(&browsing_context_id)
            .and_then(|browsing_context| {
                self.pipelines
                    .get(&browsing_context.pipeline_id)
                    .map(|pipeline| {
                        let mut frame_tree = SendableFrameTree {
                            pipeline: pipeline.to_sendable(),
                            children: vec![],
                        };

                        for child_browsing_context_id in &pipeline.children {
                            if let Some(child) =
                                self.browsing_context_to_sendable(*child_browsing_context_id)
                            {
                                frame_tree.children.push(child);
                            }
                        }

                        frame_tree
                    })
            })
    }

    /// Re-send the frame tree to the compositor.
    fn update_frame_tree_if_active(
        &mut self,
        top_level_browsing_context_id: TopLevelBrowsingContextId,
    ) {
        // Only send the frame tree if it's the active one or if no frame tree
        // has been sent yet.
        if self.active_browser_id.is_none() ||
            Some(top_level_browsing_context_id) == self.active_browser_id
        {
            self.send_frame_tree(top_level_browsing_context_id);
        }
    }

    /// Send the current frame tree to compositor
    fn send_frame_tree(&mut self, top_level_browsing_context_id: TopLevelBrowsingContextId) {
        // Note that this function can panic, due to ipc-channel creation failure.
        // avoiding this panic would require a mechanism for dealing
        // with low-resource scenarios.
        let browsing_context_id = BrowsingContextId::from(top_level_browsing_context_id);
        if let Some(frame_tree) = self.browsing_context_to_sendable(browsing_context_id) {
            debug!(
                "Sending frame tree for browsing context {}.",
                browsing_context_id
            );
            self.active_browser_id = Some(top_level_browsing_context_id);
            self.compositor_proxy
                .send(ToCompositorMsg::SetFrameTree(frame_tree));
        }
    }
}<|MERGE_RESOLUTION|>--- conflicted
+++ resolved
@@ -2124,20 +2124,6 @@
         }
     }
 
-<<<<<<< HEAD
-=======
-    fn handle_swap_webgl_buffers_msg(&mut self, context_ids: Vec<WebGLContextId>) {
-        if let Some(ref webgl_threads) = self.webgl_threads {
-            for context_id in context_ids {
-                let swap_id = SwapChainId::Context(context_id);
-                if webgl_threads.0.send(WebGLMsg::SwapBuffers(swap_id)).is_err() {
-                    warn!("Failed to send WebGL buffer swap message!")
-                }
-            }
-        }
-    }
-
->>>>>>> 8de8aa33
     fn handle_subframe_loaded(&mut self, pipeline_id: PipelineId) {
         let browsing_context_id = match self.pipelines.get(&pipeline_id) {
             Some(pipeline) => pipeline.browsing_context_id,
