--- conflicted
+++ resolved
@@ -31,12 +31,7 @@
     padding: SideOffsets2D<Au>,
     /// The size of the margins.
     margin: SideOffsets2D<Au>,
-<<<<<<< HEAD
     cb_width: Au,
-=======
-    /// The width of the content box.
-    content_box_width: Au,
->>>>>>> 40a69fc5
 }
 
 /// Useful helper data type when computing values for blocks and positioned elements.
@@ -45,13 +40,8 @@
     Specified(Au),
 }
 
-<<<<<<< HEAD
-impl MaybeAuto{
+impl MaybeAuto {
     pub fn from_margin(margin: CSSMargin, cb_width: Au) -> MaybeAuto{
-=======
-impl MaybeAuto {
-    pub fn from_margin(margin: CSSMargin) -> MaybeAuto{
->>>>>>> 40a69fc5
         match margin {
             CSSMarginAuto => Auto,
             //FIXME(eatkinson): Compute percents properly
@@ -88,11 +78,7 @@
             border: Zero::zero(),
             padding: Zero::zero(),
             margin: Zero::zero(),
-<<<<<<< HEAD
             cb_width: Zero::zero(),
-=======
-            content_box_width: Zero::zero(),
->>>>>>> 40a69fc5
         }
     }
 
@@ -121,16 +107,6 @@
                                                           content_box_width);
         self.padding.left = self.compute_padding_length(style.padding_left(),
                                                         content_box_width);
-    }
-
-    pub fn noncontent_width(&self) -> Au {
-        let left = self.margin.left + self.border.left + self.padding.left;
-        let right = self.margin.right + self.border.right + self.padding.right;
-        left + right
-    }
-
-    pub fn offset(&self) -> Au {
-        self.margin.left + self.border.left + self.padding.left
     }
 
     pub fn noncontent_width(&self) -> Au {
@@ -158,11 +134,7 @@
         }
     }
 
-<<<<<<< HEAD
     priv fn compute_padding_length(&self, padding: CSSPadding, cb_width: Au) -> Au{
-=======
-    fn compute_padding_length(&self, padding: CSSPadding, content_box_width: Au) -> Au {
->>>>>>> 40a69fc5
         match padding {
             CSSPaddingLength(Px(v)) |
             CSSPaddingLength(Pt(v)) |
@@ -170,11 +142,7 @@
                 // FIXME(eatkinson): Handle 'em' and 'pt' correctly
                 Au::from_frac_px(v)
             }
-<<<<<<< HEAD
             CSSPaddingPercentage(p) => cb_width.scale_by(p/100.0)
-=======
-            CSSPaddingPercentage(p) => content_box_width.scale_by(p)
->>>>>>> 40a69fc5
         }
     }
 
@@ -205,21 +173,12 @@
             let border_width = border.top;
             let bounds = Rect {
                 origin: Point2D {
-<<<<<<< HEAD
                     x: abs_bounds.origin.x + border_width.scale_by(0.5),
                     y: abs_bounds.origin.y + border_width.scale_by(0.5),
                 },
                 size: Size2D {
                     width: abs_bounds.size.width - border_width,
                     height: abs_bounds.size.height - border_width
-=======
-                    x: abs_bounds.origin.x,
-                    y: abs_bounds.origin.y,
-                },
-                size: Size2D {
-                    width: abs_bounds.size.width,
-                    height: abs_bounds.size.height
->>>>>>> 40a69fc5
                 }
             };
 
