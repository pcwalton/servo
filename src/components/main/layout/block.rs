/* This Source Code Form is subject to the terms of the Mozilla Public
 * License, v. 2.0. If a copy of the MPL was not distributed with this
 * file, You can obtain one at http://mozilla.org/MPL/2.0/. */

//! CSS block layout.

use layout::box::{RenderBox};
use layout::context::LayoutContext;
use layout::display_list_builder::{DisplayListBuilder, ExtraDisplayListData};
use layout::display_list_builder::{FlowDisplayListBuilderMethods};
use layout::flow::{BlockFlow, FlowContext, FlowData, InlineBlockFlow};
use layout::inline::InlineLayout;
use layout::model::{MaybeAuto, Specified, Auto};

use core::cell::Cell;
use geom::point::Point2D;
use geom::rect::Rect;
use gfx::display_list::DisplayList;
use gfx::geometry::Au;
use gfx::geometry;
use servo_util::tree::{TreeNodeRef, TreeUtils};

pub struct BlockFlowData {
    /// Data common to all flows.
    common: FlowData,

    /// The associated render box.
    box: Option<RenderBox>,

    /// Whether this block flow is the root flow.
    is_root: bool
}

impl BlockFlowData {
    pub fn new(common: FlowData) -> BlockFlowData {
        BlockFlowData {
            common: common,
            box: None,
            is_root: false
        }
    }

    pub fn new_root(common: FlowData) -> BlockFlowData {
        BlockFlowData {
            common: common,
            box: None,
            is_root: true
        }
    }

    pub fn teardown(&mut self) {
        self.common.teardown();
        for self.box.each |box| {
            box.teardown();
        }
        self.box = None;
    }
}

pub trait BlockLayout {
    fn starts_root_flow(&self) -> bool;
    fn starts_block_flow(&self) -> bool;
}

impl BlockLayout for FlowContext {
    fn starts_root_flow(&self) -> bool {
        match *self {
            BlockFlow(info) => info.is_root,
            _ => false
        }
    }

    fn starts_block_flow(&self) -> bool {
        match *self {
            BlockFlow(*) | InlineBlockFlow(*) => true,
            _ => false 
        }
    }
}

impl BlockFlowData {
    /* Recursively (bottom-up) determine the context's preferred and
    minimum widths.  When called on this context, all child contexts
    have had their min/pref widths set. This function must decide
    min/pref widths based on child context widths and dimensions of
    any boxes it is responsible for flowing.  */

    /* TODO: floats */
    /* TODO: absolute contexts */
    /* TODO: inline-blocks */
    pub fn bubble_widths_block(@mut self, ctx: &LayoutContext) {
        let mut min_width = Au(0);
        let mut pref_width = Au(0);

        /* find max width from child block contexts */
        for BlockFlow(self).each_child |child_ctx| {
            assert!(child_ctx.starts_block_flow() || child_ctx.starts_inline_flow());

            do child_ctx.with_base |child_node| {
                min_width = geometry::max(min_width, child_node.min_width);
                pref_width = geometry::max(pref_width, child_node.pref_width);
            }
        }

<<<<<<< HEAD
        /* if not an anonymous block context, add in block box's widths.
           these widths will not include child elements, just padding etc. */
        self.box.map(|&box| {
            //Can compute border width here since it doesn't depend on anything
            let style = &box.style();
            do box.with_model |model| {
                model.compute_borders(*style);
=======
        // If not an anonymous block context, add in the block box's widths. These widths will not
        // include child elements, just padding etc.
        for self.box.each |&box| {
            // Can compute border width here since it doesn't depend on anything.
            let style = box.style();
            do box.with_model |model| {
                model.compute_borders(style)
>>>>>>> 40a69fc5
            }
            min_width = min_width.add(&box.get_min_width(ctx));
            pref_width = pref_width.add(&box.get_pref_width(ctx));
        }

        self.common.min_width = min_width;
        self.common.pref_width = pref_width;
    }
 
    /// Computes left and right margins and width based on CSS 2.1 secion 10.3.3.
    /// Requires borders and padding to already be computed.
    fn compute_horiz(&self, 
                     width: MaybeAuto, 
                     left_margin: MaybeAuto, 
                     right_margin: MaybeAuto, 
                     available_width: Au)
                     -> (Au, Au, Au) {
        // If width is not 'auto', and width + margins > available_width, all 'auto' margins are
        // treated as '0'.
        let (left_margin, right_margin) = match width {
            Auto => (left_margin, right_margin),
            Specified(width) => {
                let left = left_margin.spec_or_default(Au(0));
                let right = right_margin.spec_or_default(Au(0));
                
                if (left + right + width) > available_width {
                    (Specified(left), Specified(right))
                } else {
                    (left_margin, right_margin)
                }
            }
        };

        // Invariant: left_margin_Au + width_Au + right_margin_Au == available_width
        let (left_margin_Au, width_Au, right_margin_Au) = match (left_margin, width, right_margin) {
            // If all have a computed value other than 'auto', the system is over-constrained and
            // we need to discard a margin. If direction is ltr, ignore the specified right margin
            // and solve for it. If it is rtl, ignore the specified left margin.
            //
            // FIXME(eatkinson): this assumes the direction is ltr
            (Specified(margin_l), Specified(width), Specified(_)) => {
                (margin_l, width, available_width - (margin_l + width))
            }

            // If exactly one value is 'auto', solve for it
            (Auto, Specified(width), Specified(margin_r)) => {
                (available_width - (width + margin_r), width, margin_r)
            }
            (Specified(margin_l), Auto, Specified(margin_r)) => {
                (margin_l, available_width - (margin_l + margin_r), margin_r)
            }
            (Specified(margin_l), Specified(width), Auto) => {
                (margin_l, width, available_width - (margin_l + width))
            }

            // If width is set to 'auto', any other 'auto' value becomes '0', and width is solved
            // for.
            (Auto, Auto, Specified(margin_r)) => (Au(0), available_width - margin_r, margin_r),
            (Specified(margin_l), Auto, Auto) => (margin_l, available_width - margin_l, Au(0)),
            (Auto, Auto, Auto) => (Au(0), available_width, Au(0)),

            // If left and right margins are auto, they become equal.
            (Auto, Specified(width), Auto) => {
                let margin = (available_width - width).scale_by(0.5);
                (margin, width, margin)
            }

        };

        // Return values in same order as params.
        (width_Au, left_margin_Au, right_margin_Au)
    }

    /// Recursively (top-down) determines the actual width of child contexts and boxes. When called
    /// on this context, the context has had its width set by the parent context.
    ///
    /// Dual boxes consume some width first, and the remainder is assigned to all child (block)
    /// contexts.
    pub fn assign_widths_block(@mut self, ctx: &LayoutContext) { 
        if self.is_root {
            self.common.position.origin = Au::zero_point();
            self.common.position.size.width = ctx.screen_size.size.width;
        }

        //position was set to the containing block by the flow's parent
        let mut remaining_width = self.common.position.size.width;
        let mut x_offset = Au(0);

<<<<<<< HEAD
        self.box.map(|&box| {
            let style = &box.style();
            do box.with_model |model| {
                //Can compute padding here since we know containing block width
                model.compute_padding(*style, remaining_width);

                //Margins are 0 right now so model.noncontent_width() is just borders + padding.
                let available_width = remaining_width - model.noncontent_width();

                //Top and bottom margins for blocks are 0 if auto
                let margin_top = MaybeAuto::from_margin(style.margin_top(), remaining_width).spec_or_default(Au(0));
                let margin_bottom = MaybeAuto::from_margin(style.margin_bottom(), remaining_width).spec_or_default(Au(0));

                let (width, margin_left, margin_right) = (MaybeAuto::from_width(style.width(), remaining_width),
                    MaybeAuto::from_margin(style.margin_left(), remaining_width),
                    MaybeAuto::from_margin(style.margin_right(), remaining_width));

                let (width, margin_left, margin_right) = 
                    self.compute_horiz(width, margin_left, margin_right, available_width);
=======
        for self.box.each |&box| {
            let style = box.style();
            do box.with_model |model| {
                // Can compute padding here since we know containing block width.
                model.compute_padding(style, remaining_width);

                // Margins are 0 right now so model.noncontent_width() is just borders + padding.
                let available_width = remaining_width - model.noncontent_width();

                // Top and bottom margins for blocks are 0 if auto.
                let margin_top = MaybeAuto::from_margin(style.margin_top());
                let margin_top = margin_top.spec_or_default(Au(0));
                let margin_bottom = MaybeAuto::from_margin(style.margin_bottom());
                let margin_bottom = margin_bottom.spec_or_default(Au(0));

                let (width, margin_left, margin_right) =
                    (MaybeAuto::from_width(style.width()),
                     MaybeAuto::from_margin(style.margin_left()),
                     MaybeAuto::from_margin(style.margin_right()));

                // FIXME(pcwalton): We discard the width here. Is that correct?
                let (_, margin_left, margin_right) = self.compute_horiz(width,
                                                                        margin_left,
                                                                        margin_right,
                                                                        available_width);
>>>>>>> 40a69fc5

                model.margin.top = margin_top;
                model.margin.right = margin_right;
                model.margin.bottom = margin_bottom;
                model.margin.left = margin_left;

                x_offset = model.offset();
<<<<<<< HEAD
                remaining_width = width;
=======
                remaining_width = remaining_width - model.noncontent_width();
>>>>>>> 40a69fc5
            }

            do box.with_mut_base |base| {
                //The associated box is the border box of this flow
                base.position.origin.x = base.model.margin.left;

                let pb = base.model.padding.left + base.model.padding.right +
                    base.model.border.left + base.model.border.right;
                base.position.size.width = remaining_width + pb;
            }
<<<<<<< HEAD
        });
=======
        }
>>>>>>> 40a69fc5

        for BlockFlow(self).each_child |kid| {
            assert!(kid.starts_block_flow() || kid.starts_inline_flow());

            do kid.with_mut_base |child_node| {
                child_node.position.origin.x = x_offset;
                child_node.position.size.width = remaining_width;
            }
        }
    }

    pub fn assign_height_block(@mut self, ctx: &LayoutContext) {
        let mut cur_y = Au(0);
        let mut top_offset = Au(0);

        self.box.map(|&box| {
            do box.with_model |model| {
                top_offset = model.margin.top + model.border.top + model.padding.top;
                cur_y += top_offset;
            }
        });

        self.box.map(|&box| {
            do box.with_model |model| {
                cur_y += model.margin.top + model.border.top + model.padding.top;
            }
        });

        for BlockFlow(self).each_child |kid| {
            do kid.with_mut_base |child_node| {
                child_node.position.origin.y = cur_y;
                cur_y += child_node.position.size.height;
            }
        }

        let height = if self.is_root {
            Au::max(ctx.screen_size.size.height, cur_y)
        } else {
            cur_y - top_offset
        };
<<<<<<< HEAD
        
        let mut noncontent_height = Au(0);
=======

        //TODO(eatkinson): compute heights using the 'height' property.
        self.common.position.size.height = height;

>>>>>>> 40a69fc5
        self.box.map(|&box| {
            do box.with_mut_base |base| {
                //The associated box is the border box of this flow
                base.position.origin.y = base.model.margin.top;

<<<<<<< HEAD
                noncontent_height = base.model.padding.top + base.model.padding.bottom +
                    base.model.border.top + base.model.border.bottom;
                base.position.size.height = height + noncontent_height;

                noncontent_height += base.model.margin.top + base.model.margin.bottom;
=======
                let pb = base.model.padding.top + base.model.padding.bottom +
                    base.model.border.top + base.model.border.bottom;
                base.position.size.height = height + pb;
>>>>>>> 40a69fc5
            }
        });

        //TODO(eatkinson): compute heights using the 'height' property.
        self.common.position.size.height = height + noncontent_height;

    }

    pub fn build_display_list_block<E:ExtraDisplayListData>(@mut self,
                                                            builder: &DisplayListBuilder,
                                                            dirty: &Rect<Au>, 
                                                            offset: &Point2D<Au>,
                                                            list: &Cell<DisplayList<E>>) {
        // add box that starts block context
        self.box.map(|&box| {
            box.build_display_list(builder, dirty, offset, list)
        });


        // TODO: handle any out-of-flow elements

        // go deeper into the flow tree
        let flow = BlockFlow(self);
        for flow.each_child |child| {
            flow.build_display_list_for_child(builder, child, dirty, offset, list)
        }
    }
}
<|MERGE_RESOLUTION|>--- conflicted
+++ resolved
@@ -102,15 +102,6 @@
             }
         }
 
-<<<<<<< HEAD
-        /* if not an anonymous block context, add in block box's widths.
-           these widths will not include child elements, just padding etc. */
-        self.box.map(|&box| {
-            //Can compute border width here since it doesn't depend on anything
-            let style = &box.style();
-            do box.with_model |model| {
-                model.compute_borders(*style);
-=======
         // If not an anonymous block context, add in the block box's widths. These widths will not
         // include child elements, just padding etc.
         for self.box.each |&box| {
@@ -118,7 +109,6 @@
             let style = box.style();
             do box.with_model |model| {
                 model.compute_borders(style)
->>>>>>> 40a69fc5
             }
             min_width = min_width.add(&box.get_min_width(ctx));
             pref_width = pref_width.add(&box.get_pref_width(ctx));
@@ -207,27 +197,6 @@
         let mut remaining_width = self.common.position.size.width;
         let mut x_offset = Au(0);
 
-<<<<<<< HEAD
-        self.box.map(|&box| {
-            let style = &box.style();
-            do box.with_model |model| {
-                //Can compute padding here since we know containing block width
-                model.compute_padding(*style, remaining_width);
-
-                //Margins are 0 right now so model.noncontent_width() is just borders + padding.
-                let available_width = remaining_width - model.noncontent_width();
-
-                //Top and bottom margins for blocks are 0 if auto
-                let margin_top = MaybeAuto::from_margin(style.margin_top(), remaining_width).spec_or_default(Au(0));
-                let margin_bottom = MaybeAuto::from_margin(style.margin_bottom(), remaining_width).spec_or_default(Au(0));
-
-                let (width, margin_left, margin_right) = (MaybeAuto::from_width(style.width(), remaining_width),
-                    MaybeAuto::from_margin(style.margin_left(), remaining_width),
-                    MaybeAuto::from_margin(style.margin_right(), remaining_width));
-
-                let (width, margin_left, margin_right) = 
-                    self.compute_horiz(width, margin_left, margin_right, available_width);
-=======
         for self.box.each |&box| {
             let style = box.style();
             do box.with_model |model| {
@@ -249,11 +218,10 @@
                      MaybeAuto::from_margin(style.margin_right()));
 
                 // FIXME(pcwalton): We discard the width here. Is that correct?
-                let (_, margin_left, margin_right) = self.compute_horiz(width,
-                                                                        margin_left,
-                                                                        margin_right,
-                                                                        available_width);
->>>>>>> 40a69fc5
+                let (width, margin_left, margin_right) = self.compute_horiz(width,
+                                                                            margin_left,
+                                                                            margin_right,
+                                                                            available_width);
 
                 model.margin.top = margin_top;
                 model.margin.right = margin_right;
@@ -261,11 +229,7 @@
                 model.margin.left = margin_left;
 
                 x_offset = model.offset();
-<<<<<<< HEAD
                 remaining_width = width;
-=======
-                remaining_width = remaining_width - model.noncontent_width();
->>>>>>> 40a69fc5
             }
 
             do box.with_mut_base |base| {
@@ -276,11 +240,7 @@
                     base.model.border.left + base.model.border.right;
                 base.position.size.width = remaining_width + pb;
             }
-<<<<<<< HEAD
-        });
-=======
-        }
->>>>>>> 40a69fc5
+        }
 
         for BlockFlow(self).each_child |kid| {
             assert!(kid.starts_block_flow() || kid.starts_inline_flow());
@@ -321,31 +281,18 @@
         } else {
             cur_y - top_offset
         };
-<<<<<<< HEAD
         
         let mut noncontent_height = Au(0);
-=======
-
-        //TODO(eatkinson): compute heights using the 'height' property.
-        self.common.position.size.height = height;
-
->>>>>>> 40a69fc5
         self.box.map(|&box| {
             do box.with_mut_base |base| {
                 //The associated box is the border box of this flow
                 base.position.origin.y = base.model.margin.top;
 
-<<<<<<< HEAD
                 noncontent_height = base.model.padding.top + base.model.padding.bottom +
                     base.model.border.top + base.model.border.bottom;
                 base.position.size.height = height + noncontent_height;
 
                 noncontent_height += base.model.margin.top + base.model.margin.bottom;
-=======
-                let pb = base.model.padding.top + base.model.padding.bottom +
-                    base.model.border.top + base.model.border.bottom;
-                base.position.size.height = height + pb;
->>>>>>> 40a69fc5
             }
         });
 
