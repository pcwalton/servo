--- conflicted
+++ resolved
@@ -8,11 +8,7 @@
 use layout::context::LayoutContext;
 use layout::display_list_builder::{DisplayListBuilder, ExtraDisplayListData, ToGfxColor};
 use layout::flow::FlowContext;
-<<<<<<< HEAD
-use layout::model::{BoxModel};
-=======
 use layout::model::BoxModel;
->>>>>>> 40a69fc5
 use layout::text;
 
 use core::cell::Cell;
@@ -458,38 +454,20 @@
         }
     }
 
-<<<<<<< HEAD
-    fn content_box(&self) -> Rect<Au> {
-        do self.with_imm_base |base| {
-            let origin = Point2D(base.position.origin.x + base.model.border.left + base.model.padding.left, 
-                base.position.origin.y);
-            let size = Size2D(base.position.size.width, 
-                base.position.size.height);
-=======
-    fn get_noncontent_width(&self) -> Au {
         do self.with_base |base| {
             base.model.border.left + base.model.padding.left +
             base.model.border.right + base.model.padding.right
-        }
-    }
-
     fn with_model<R>(&self, callback: &fn(&mut BoxModel) -> R) ->  R {
-        do self.with_mut_base |base| {
-            callback(&mut base.model)
-        }
-    }
-
-    /// The box formed by the content edge as defined in CSS 2.1 § 8.1. Coordinates are relative to
-    /// the owning flow.
+        callback(&mut base.model)
+    }
     fn content_box(&self) -> Rect<Au> {
         do self.with_base |base| {
             let origin = Point2D(base.position.origin.x +
                                  base.model.border.left +
                                  base.model.padding.left,
                                  base.position.origin.y);
-            let size = Size2D(base.position.size.width - self.get_noncontent_width(), 
+            let size = Size2D(base.position.size.width, 
                               base.position.size.height);
->>>>>>> 40a69fc5
             Rect(origin, size)
         }
     }
