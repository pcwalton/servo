/* This Source Code Form is subject to the terms of the Mozilla Public
 * License, v. 2.0. If a copy of the MPL was not distributed with this
 * file, You can obtain one at http://mozilla.org/MPL/2.0/. */

//! CSS table formatting contexts.

use layout::box_::Box;
use layout::block::BlockFlow;
use layout::block::{WidthAndMarginsComputer, WidthConstraintInput, WidthConstraintSolution};
use layout::construct::FlowConstructor;
use layout::context::LayoutContext;
use layout::display_list_builder::{DisplayListBuilder, DisplayListBuildingInfo};
use layout::floats::{FloatKind};
use layout::flow::{TableFlowClass, FlowClass, Flow, ImmutableFlowUtils};
use layout::flow;
use layout::table_wrapper::{TableLayout, FixedLayout, AutoLayout};
use layout::wrapper::ThreadSafeLayoutNode;

use geom::{Point2D, Rect, Size2D};
use gfx::display_list::StackingContext;
use servo_util::geometry::Au;
<<<<<<< HEAD
use std::cell::RefCell;
use style::computed_values::table_layout;
=======
use servo_util::geometry;
>>>>>>> c019ee3c

/// A table flow corresponded to the table's internal table box under a table wrapper flow.
/// The properties `position`, `float`, and `margin-*` are used on the table wrapper box,
/// not table box per CSS 2.1 § 10.5.
pub struct TableFlow {
    block_flow: BlockFlow,

    /// Column widths
    col_widths: ~[Au],

    /// Column min widths.
    col_min_widths: ~[Au],

    /// Column pref widths.
    col_pref_widths: ~[Au],

    /// Table-layout property
    table_layout: TableLayout,
}

impl TableFlow {
    pub fn from_node_and_box(node: &ThreadSafeLayoutNode,
                             box_: Box)
                             -> TableFlow {
        let mut block_flow = BlockFlow::from_node_and_box(node, box_);
        let table_layout = if block_flow.box_().style().Table.get().table_layout ==
                              table_layout::fixed {
            FixedLayout
        } else {
            AutoLayout
        };
        TableFlow {
            block_flow: block_flow,
            col_widths: ~[],
            col_min_widths: ~[],
            col_pref_widths: ~[],
            table_layout: table_layout
        }
    }

    pub fn from_node(constructor: &mut FlowConstructor,
                     node: &ThreadSafeLayoutNode)
                     -> TableFlow {
        let mut block_flow = BlockFlow::from_node(constructor, node);
        let table_layout = if block_flow.box_().style().Table.get().table_layout ==
                              table_layout::fixed {
            FixedLayout
        } else {
            AutoLayout
        };
        TableFlow {
            block_flow: block_flow,
            col_widths: ~[],
            col_min_widths: ~[],
            col_pref_widths: ~[],
            table_layout: table_layout
        }
    }

    pub fn float_from_node(constructor: &mut FlowConstructor,
                           node: &ThreadSafeLayoutNode,
                           float_kind: FloatKind)
                           -> TableFlow {
        let mut block_flow = BlockFlow::float_from_node(constructor, node, float_kind);
        let table_layout = if block_flow.box_().style().Table.get().table_layout ==
                              table_layout::fixed {
            FixedLayout
        } else {
            AutoLayout
        };
        TableFlow {
            block_flow: block_flow,
            col_widths: ~[],
            col_min_widths: ~[],
            col_pref_widths: ~[],
            table_layout: table_layout
        }
    }

    pub fn teardown(&mut self) {
        self.block_flow.teardown();
        self.col_widths = ~[];
        self.col_min_widths = ~[];
        self.col_pref_widths = ~[];
    }

    /// Update the corresponding value of self_widths if a value of kid_widths has larger value
    /// than one of self_widths.
    pub fn update_col_widths(self_widths: &mut ~[Au], kid_widths: &~[Au]) -> Au {
        let mut sum_widths = Au(0);
        let mut kid_widths_it = kid_widths.iter();
        for self_width in self_widths.mut_iter() {
            match kid_widths_it.next() {
                Some(kid_width) => {
                    if *self_width < *kid_width {
                        *self_width = *kid_width;
                    }
                },
                None => {}
            }
            sum_widths = sum_widths + *self_width;
        }
        sum_widths
    }

    /// Assign height for table flow.
    ///
    /// TODO(pcwalton): This probably doesn't handle margin collapse right.
    ///
    /// inline(always) because this is only ever called by in-order or non-in-order top-level
    /// methods
    #[inline(always)]
    fn assign_height_table_base(&mut self, ctx: &mut LayoutContext, inorder: bool) {
        self.block_flow.assign_height_block_base(ctx, inorder)
    }

    pub fn build_display_list_table(&mut self,
                                    stacking_context: &mut StackingContext,
                                    builder: &mut DisplayListBuilder,
                                    info: &DisplayListBuildingInfo) {
        debug!("build_display_list_table: same process as block flow");
        self.block_flow.build_display_list_block(stacking_context, builder, info)
    }
}

impl Flow for TableFlow {
    fn class(&self) -> FlowClass {
        TableFlowClass
    }

    fn as_table<'a>(&'a mut self) -> &'a mut TableFlow {
        self
    }

    fn as_block<'a>(&'a mut self) -> &'a mut BlockFlow {
        &mut self.block_flow
    }

    fn col_widths<'a>(&'a mut self) -> &'a mut ~[Au] {
        &mut self.col_widths
    }

    fn col_min_widths<'a>(&'a self) -> &'a ~[Au] {
        &self.col_min_widths
    }

    fn col_pref_widths<'a>(&'a self) -> &'a ~[Au] {
        &self.col_pref_widths
    }

    /// The specified column widths are set from column group and the first row for the fixed
    /// table layout calculation.
    /// The maximum min/pref widths of each column are set from the rows for the automatic
    /// table layout calculation.
    fn bubble_widths(&mut self, _: &mut LayoutContext) {
        let mut min_width = Au(0);
        let mut pref_width = Au(0);
        let mut did_first_row = false;
        let mut num_floats = 0;

        for kid in self.block_flow.base.child_iter() {
            assert!(kid.is_proper_table_child());

            if kid.is_table_colgroup() {
                self.col_widths.push_all(kid.as_table_colgroup().widths);
                self.col_min_widths = self.col_widths.clone();
                self.col_pref_widths = self.col_widths.clone();
            } else if kid.is_table_rowgroup() || kid.is_table_row() {
                // read column widths from table-row-group/table-row, and assign
                // width=0 for the columns not defined in column-group
                // FIXME: need to read widths from either table-header-group OR
                // first table-row
                match self.table_layout {
                    FixedLayout => {
                        let kid_col_widths = kid.col_widths();
                        if !did_first_row {
                            did_first_row = true;
                            let mut child_widths = kid_col_widths.iter();
                            for col_width in self.col_widths.mut_iter() {
                                match child_widths.next() {
                                    Some(child_width) => {
                                        if *col_width == Au::new(0) {
                                            *col_width = *child_width;
                                        }
                                    },
                                    None => break
                                }
                            }
                        }
                        let num_child_cols = kid_col_widths.len();
                        let num_cols = self.col_widths.len();
                        debug!("table until the previous row has {} column(s) and this row has {} column(s)",
                               num_cols, num_child_cols);
                        for i in range(num_cols, num_child_cols) {
                            self.col_widths.push( kid_col_widths[i] );
                        }
                    },
                    AutoLayout => {
                        min_width = TableFlow::update_col_widths(&mut self.col_min_widths, kid.col_min_widths());
                        pref_width = TableFlow::update_col_widths(&mut self.col_pref_widths, kid.col_pref_widths());

                        // update the number of column widths from table-rows.
                        let num_cols = self.col_min_widths.len();
                        let num_child_cols = kid.col_min_widths().len();
                        debug!("table until the previous row has {} column(s) and this row has {} column(s)",
                               num_cols, num_child_cols);
                        for i in range(num_cols, num_child_cols) {
                            self.col_widths.push(Au::new(0));
                            let new_kid_min = kid.col_min_widths()[i];
                            self.col_min_widths.push( new_kid_min );
                            let new_kid_pref = kid.col_pref_widths()[i];
                            self.col_pref_widths.push( new_kid_pref );
                            min_width = min_width + new_kid_min;
                            pref_width = pref_width + new_kid_pref;
                        }
                    }
                }
            }
            let child_base = flow::mut_base(kid);
            num_floats = num_floats + child_base.num_floats;
        }
        for box_ in self.block_flow.box_.iter() {
            box_.compute_borders(box_.style());
        }
        self.block_flow.base.num_floats = num_floats;
        self.block_flow.base.min_width = min_width;
        self.block_flow.base.pref_width = geometry::max(min_width, pref_width);
    }

    /// Recursively (top-down) determines the actual width of child contexts and boxes. When called
    /// on this context, the context has had its width set by the parent context.
    fn assign_widths(&mut self, ctx: &mut LayoutContext) {
        debug!("assign_widths({}): assigning width for flow", "table");

        // The position was set to the containing block by the flow's parent.
        let containing_block_width = self.block_flow.base.position.size.width;
        let mut left_content_edge = Au::new(0);
        let mut content_width = containing_block_width;

        let mut num_unspecified_widths = 0;
        let mut total_column_width = Au::new(0);
        for col_width in self.col_widths.iter() {
            if *col_width == Au::new(0) {
                num_unspecified_widths += 1;
            } else {
                total_column_width = total_column_width.add(col_width);
            }
        }

        let width_computer = InternalTable;
        width_computer.compute_used_width(&mut self.block_flow, ctx, containing_block_width);

        for box_ in self.block_flow.box_.iter() {
            left_content_edge = box_.padding.get().left + box_.border.get().left;
            let padding_and_borders = box_.padding.get().left + box_.padding.get().right +
                                      box_.border.get().left + box_.border.get().right;
            content_width = box_.border_box.get().size.width - padding_and_borders;
        }

        match self.table_layout {
            FixedLayout => {
                // In fixed table layout, we distribute extra space among the unspecified columns if there are
                // any, or among all the columns if all are specified.
                if (total_column_width < content_width) && (num_unspecified_widths == 0) {
                    let ratio = content_width.to_f64().unwrap() / total_column_width.to_f64().unwrap();
                    for col_width in self.col_widths.mut_iter() {
                        *col_width = (*col_width).scale_by(ratio);
                    }
                } else if num_unspecified_widths != 0 {
                    let extra_column_width = (content_width - total_column_width) / Au::new(num_unspecified_widths);
                    for col_width in self.col_widths.mut_iter() {
                        if *col_width == Au(0) {
                            *col_width = extra_column_width;
                        }
                    }
                }
            }
            _ => {}
        }

        self.block_flow.propagate_assigned_width_to_children(left_content_edge, content_width, Some(self.col_widths.clone()));
    }

    /// This is called on kid flows by a parent.
    ///
    /// Hence, we can assume that assign_height has already been called on the
    /// kid (because of the bottom-up traversal).
    fn assign_height_inorder(&mut self, ctx: &mut LayoutContext) {
        debug!("assign_height_inorder: assigning height for table");
        self.assign_height_table_base(ctx, true);
    }

    fn assign_height(&mut self, ctx: &mut LayoutContext) {
        debug!("assign_height: assigning height for table");
        self.assign_height_table_base(ctx, false);
    }

    fn debug_str(&self) -> ~str {
        let txt = ~"TableFlow: ";
        txt.append(match self.block_flow.box_ {
            Some(ref rb) => rb.debug_str(),
            None => ~"",
        })
    }
}

/// Table, TableRowGroup, TableRow, TableCell types.
/// Their widths are calculated in the same way and do not have margins.
pub struct InternalTable;
impl WidthAndMarginsComputer for InternalTable {

    /// Compute the used value of width, taking care of min-width and max-width.
    ///
    /// CSS Section 10.4: Minimum and Maximum widths
    fn compute_used_width(&self,
                          block: &mut BlockFlow,
                          ctx: &mut LayoutContext,
                          parent_flow_width: Au) {
        let input = self.compute_width_constraint_inputs(block, parent_flow_width, ctx);

        let solution = self.solve_width_constraints(block, input);

        self.set_width_constraint_solutions(block, solution);
    }

    /// Solve the width and margins constraints for this block flow.
    fn solve_width_constraints(&self,
                               _: &mut BlockFlow,
                               input: WidthConstraintInput)
                               -> WidthConstraintSolution {
        WidthConstraintSolution::new(input.available_width, Au::new(0), Au::new(0))
    }
}<|MERGE_RESOLUTION|>--- conflicted
+++ resolved
@@ -19,12 +19,8 @@
 use geom::{Point2D, Rect, Size2D};
 use gfx::display_list::StackingContext;
 use servo_util::geometry::Au;
-<<<<<<< HEAD
-use std::cell::RefCell;
+use servo_util::geometry;
 use style::computed_values::table_layout;
-=======
-use servo_util::geometry;
->>>>>>> c019ee3c
 
 /// A table flow corresponded to the table's internal table box under a table wrapper flow.
 /// The properties `position`, `float`, and `margin-*` are used on the table wrapper box,
