--- conflicted
+++ resolved
@@ -18,11 +18,7 @@
 use geom::{Point2D, Rect, Size2D};
 use gfx::display_list::StackingContext;
 use servo_util::geometry::Au;
-<<<<<<< HEAD
-use std::cell::RefCell;
-=======
 use servo_util::geometry;
->>>>>>> c019ee3c
 
 /// A table formatting context.
 pub struct TableRowGroupFlow {
