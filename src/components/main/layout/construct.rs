/* This Source Code Form is subject to the terms of the Mozilla Public
 * License, v. 2.0. If a copy of the MPL was not distributed with this
 * file, You can obtain one at http://mozilla.org/MPL/2.0/. */

//! Creates flows and boxes from a DOM tree via a bottom-up, incremental traversal of the DOM.
//!
//! Each step of the traversal considers the node and existing flow, if there is one. If a node is
//! not dirty and an existing flow exists, then the traversal reuses that flow. Otherwise, it
//! proceeds to construct either a flow or a `ConstructionItem`. A construction item is a piece of
//! intermediate data that goes with a DOM node and hasn't found its "home" yet-maybe it's a box,
//! maybe it's an absolute or fixed position thing that hasn't found its containing block yet.
//! Construction items bubble up the tree from children to parents until they find their homes.
//!
//! TODO(pcwalton): There is no incremental reflow yet. This scheme requires that nodes either have
//! weak references to flows or that there be some mechanism to efficiently (O(1) time) "blow
//! apart" a flow tree and have the flows migrate "home" to their respective DOM nodes while we
//! perform flow tree construction. The precise mechanism for this will take some experimentation
//! to get right.
//!
//! TODO(pcwalton): This scheme should be amenable to parallelization, but, of course, that's not
//! yet implemented.

use css::node_style::StyledNode;
use layout::block::BlockFlow;
use layout::box_::{Box, GenericBox, IframeBox, IframeBoxInfo, ImageBox, ImageBoxInfo};
use layout::box_::{InlineInfo, InlineParentInfo, MainBoxKind, SpecificBoxInfo, SubBoxKind};
use layout::box_::{TableBox, TableCellBox, TableColumnBox, TableColumnBoxInfo, TableRowBox};
use layout::box_::{TableWrapperBox, UnscannedTextBox, UnscannedTextBoxInfo};
use layout::context::LayoutContext;
use layout::floats::FloatKind;
use layout::flow::{Flow, ImmutableFlowUtils, MutableOwnedFlowUtils};
use layout::flow::{Descendants, AbsDescendants};
use layout::flow_list::{Rawlink};
use layout::inline::InlineFlow;
use layout::table_wrapper::TableWrapperFlow;
use layout::table::TableFlow;
use layout::table_caption::TableCaptionFlow;
use layout::table_colgroup::TableColGroupFlow;
use layout::table_rowgroup::TableRowGroupFlow;
use layout::table_row::TableRowFlow;
use layout::table_cell::TableCellFlow;
use layout::text::TextRunScanner;
use layout::util::{LayoutDataAccess, OpaqueNodeMethods};
use layout::wrapper::{PostorderNodeMutTraversal, TLayoutNode, ThreadSafeLayoutNode};
use layout::wrapper::{Before, BeforeBlock, After, AfterBlock, Normal};

use gfx::display_list::OpaqueNode;
use gfx::font_context::FontContext;
use script::dom::bindings::codegen::InheritTypes::TextCast;
use script::dom::bindings::js::JS;
<<<<<<< HEAD
use script::dom::element::{HTMLIFrameElementTypeId, HTMLImageElementTypeId};
use script::dom::element::{HTMLObjectElementTypeId, HTMLTableElementTypeId};
use script::dom::element::{HTMLTableColElementTypeId, HTMLTableDataCellElementTypeId};
use script::dom::element::{HTMLTableHeaderCellElementTypeId, HTMLTableRowElementTypeId};
use script::dom::element::{HTMLTableSectionElementTypeId};
=======
use script::dom::element::{HTMLIFrameElementTypeId, HTMLImageElementTypeId, HTMLObjectElementTypeId, HTMLPseudoElementTypeId};
>>>>>>> 86fc0aaf
use script::dom::node::{CommentNodeTypeId, DoctypeNodeTypeId, DocumentFragmentNodeTypeId};
use script::dom::node::{DocumentNodeTypeId, ElementNodeTypeId, ProcessingInstructionNodeTypeId};
use script::dom::node::{TextNodeTypeId};
use script::dom::text::Text;
use style::computed_values::{display, position, float, white_space};
use style::ComputedValues;
<<<<<<< HEAD
use servo_util::geometry::Au;
=======

>>>>>>> 86fc0aaf
use servo_util::namespace;
use servo_util::smallvec::SmallVec;
use servo_util::str::is_whitespace;
use servo_util::url::{is_image_data, parse_url};

use extra::url::Url;
use sync::Arc;
use std::mem;
use std::num::Zero;

/// The results of flow construction for a DOM node.
pub enum ConstructionResult {
    /// This node contributes nothing at all (`display: none`). Alternately, this is what newly
    /// created nodes have their `ConstructionResult` set to.
    NoConstructionResult,

    /// This node contributed a flow at the proper position in the tree.
    /// Nothing more needs to be done for this node. It has bubbled up fixed
    /// and absolute descendant flows that have a CB above it.
    FlowConstructionResult(~Flow, AbsDescendants),

    /// This node contributed some object or objects that will be needed to construct a proper flow
    /// later up the tree, but these objects have not yet found their home.
    ConstructionItemConstructionResult(ConstructionItem),
}

impl ConstructionResult {
    fn destroy(&mut self) {
        match *self {
            NoConstructionResult => {}
            FlowConstructionResult(ref mut flow, _) => flow.destroy(),
            ConstructionItemConstructionResult(ref mut item) => item.destroy(),
        }
    }
}

/// Represents the output of flow construction for a DOM node that has not yet resulted in a
/// complete flow. Construction items bubble up the tree until they find a `Flow` to be
/// attached to.
enum ConstructionItem {
    /// Inline boxes and associated {ib} splits that have not yet found flows.
    InlineBoxesConstructionItem(InlineBoxesConstructionResult),
    /// Potentially ignorable whitespace.
    WhitespaceConstructionItem(OpaqueNode, Arc<ComputedValues>),
    /// TableColumn Box
    TableColumnBoxConstructionItem(Box),
}

impl ConstructionItem {
    fn destroy(&mut self) {
        match *self {
            InlineBoxesConstructionItem(ref mut result) => {
                for splits in result.splits.mut_iter() {
                    for split in splits.mut_iter() {
                        split.destroy()
                    }
                }
            }
            WhitespaceConstructionItem(..) => {}
            TableColumnBoxConstructionItem(_) => {}
        }
    }
}

/// Represents inline boxes and {ib} splits that are bubbling up from an inline.
struct InlineBoxesConstructionResult {
    /// Any {ib} splits that we're bubbling up.
    ///
    /// TODO(pcwalton): Small vector optimization.
    splits: Option<~[InlineBlockSplit]>,

    /// Any boxes that succeed the {ib} splits.
    boxes: ~[Box],

    /// Any absolute descendants that we're bubbling up.
    abs_descendants: AbsDescendants,
}

/// Represents an {ib} split that has not yet found the containing block that it belongs to. This
/// is somewhat tricky. An example may be helpful. For this DOM fragment:
///
///     <span>
///     A
///     <div>B</div>
///     C
///     </span>
///
/// The resulting `ConstructionItem` for the outer `span` will be:
///
///     InlineBoxesConstructionItem(Some(~[
///         InlineBlockSplit {
///             predecessor_boxes: ~[
///                 A
///             ],
///             block: ~BlockFlow {
///                 B
///             },
///         }),~[
///             C
///         ])
struct InlineBlockSplit {
    /// The inline boxes that precede the flow.
    ///
    /// TODO(pcwalton): Small vector optimization.
    predecessor_boxes: ~[Box],

    /// The flow that caused this {ib} split.
    flow: ~Flow,
}

impl InlineBlockSplit {
    fn destroy(&mut self) {
        self.flow.destroy()
    }
}

/// Methods on optional vectors.
///
/// TODO(pcwalton): I think this will no longer be necessary once Rust #8981 lands.
pub trait OptVector<T> {
    /// Turns this optional vector into an owned one. If the optional vector is `None`, then this
    /// simply returns an empty owned vector.
    fn to_vec(self) -> ~[T];

    /// Pushes a value onto this vector.
    fn push(&mut self, value: T);

    /// Pushes a vector onto this vector, consuming the original.
    fn push_all_move(&mut self, values: ~[T]);

    /// Pushes an optional vector onto this vector, consuming the original.
    fn push_opt_vec_move(&mut self, values: Self);

    /// Returns the length of this optional vector.
    fn len(&self) -> uint;
}

impl<T> OptVector<T> for Option<~[T]> {
    #[inline]
    fn to_vec(self) -> ~[T] {
        match self {
            None => ~[],
            Some(vector) => vector,
        }
    }

    #[inline]
    fn push(&mut self, value: T) {
        match *self {
            None => *self = Some(~[value]),
            Some(ref mut vector) => vector.push(value),
        }
    }

    #[inline]
    fn push_all_move(&mut self, values: ~[T]) {
        match *self {
            None => *self = Some(values),
            Some(ref mut vector) => vector.push_all_move(values),
        }
    }

    #[inline]
    fn push_opt_vec_move(&mut self, values: Option<~[T]>) {
        match values {
            None => {}
            Some(values) => self.push_all_move(values),
        }
    }

    #[inline]
    fn len(&self) -> uint {
        match *self {
            None => 0,
            Some(ref vector) => vector.len(),
        }
    }
}

/// An object that knows how to create flows.
pub struct FlowConstructor<'a> {
    /// The layout context.
    layout_context: &'a mut LayoutContext,

    /// An optional font context. If this is `None`, then we fetch the font context from the
    /// layout context.
    ///
    /// FIXME(pcwalton): This is pretty bogus and is basically just a workaround for libgreen
    /// having slow TLS.
    font_context: Option<~FontContext>,
}

impl<'a> FlowConstructor<'a> {
    /// Creates a new flow constructor.
    pub fn new(layout_context: &'a mut LayoutContext, font_context: Option<~FontContext>)
               -> FlowConstructor<'a> {
        FlowConstructor {
            layout_context: layout_context,
            font_context: font_context,
        }
    }

    fn font_context<'a>(&'a mut self) -> &'a mut FontContext {
        match self.font_context {
            Some(ref mut font_context) => {
                let font_context: &mut FontContext = *font_context;
                font_context
            }
            None => self.layout_context.font_context(),
        }
    }

    /// Destroys this flow constructor and retrieves the font context.
    pub fn unwrap_font_context(self) -> Option<~FontContext> {
        let FlowConstructor {
            font_context,
            ..
        } = self;
        font_context
    }

    /// Builds the `ImageBoxInfo` for the given image. This is out of line to guide inlining.
    fn build_box_info_for_image(&mut self, node: &ThreadSafeLayoutNode, url: Option<Url>) -> SpecificBoxInfo {
        match url {
            None => GenericBox,
            Some(url) => {
                // FIXME(pcwalton): The fact that image boxes store the cache within them makes
                // little sense to me.
                ImageBox(ImageBoxInfo::new(node, url, self.layout_context.image_cache.clone()))
            }
        }
    }

    /// Builds specific `Box` info for the given node.
    pub fn build_specific_box_info_for_node(&mut self,
                                            node: &ThreadSafeLayoutNode,
                                            sub_box_kind: SubBoxKind)
                                            -> SpecificBoxInfo {
        match node.type_id() {
            ElementNodeTypeId(HTMLImageElementTypeId) => {
                self.build_box_info_for_image(node, node.image_url())
            }
            ElementNodeTypeId(HTMLIFrameElementTypeId) => IframeBox(IframeBoxInfo::new(node)),
            ElementNodeTypeId(HTMLObjectElementTypeId) => {
                let data = node.get_object_data(&self.layout_context.url);
                self.build_box_info_for_image(node, data)
            }
<<<<<<< HEAD
            ElementNodeTypeId(HTMLTableElementTypeId) => TableWrapperBox,
            ElementNodeTypeId(HTMLTableColElementTypeId) => {
                TableColumnBox(TableColumnBoxInfo::new(node))
            }
            ElementNodeTypeId(HTMLTableDataCellElementTypeId) |
            ElementNodeTypeId(HTMLTableHeaderCellElementTypeId) => TableCellBox,
            ElementNodeTypeId(HTMLTableRowElementTypeId) |
            ElementNodeTypeId(HTMLTableSectionElementTypeId) => TableRowBox,
=======
            ElementNodeTypeId(HTMLPseudoElementTypeId) |
>>>>>>> 86fc0aaf
            TextNodeTypeId => UnscannedTextBox(UnscannedTextBoxInfo::new(node)),
            _ => GenericBox,
        }
    }

    /// Creates an inline flow from a set of inline boxes, then adds it as a child of the given flow
    /// or pushes it onto the given flow list.
    ///
    /// `#[inline(always)]` because this is performance critical and LLVM will not inline it
    /// otherwise.
    #[inline(always)]
    fn flush_inline_boxes_to_flow_or_list(&mut self,
                                          boxes: ~[Box],
                                          flow: &mut ~Flow,
                                          flow_list: &mut ~[~Flow],
                                          node: &ThreadSafeLayoutNode) {
        if boxes.len() == 0 {
            return
        }

        let mut inline_flow = ~InlineFlow::from_boxes((*node).clone(), boxes) as ~Flow;
        TextRunScanner::new().scan_for_runs(self.font_context(), inline_flow);
        inline_flow.finish(self.layout_context);

        if flow.need_anonymous_flow(inline_flow) {
            flow_list.push(inline_flow)
        } else {
            flow.add_new_child(inline_flow)
        }
    }

    /// Creates an inline flow from a set of inline boxes, if present, and adds it as a child of
    /// the given flow or pushes it onto the given flow list.
    fn flush_inline_boxes_to_flow_or_list_if_necessary(&mut self,
                                                       opt_boxes: &mut Option<~[Box]>,
                                                       flow: &mut ~Flow,
                                                       flow_list: &mut ~[~Flow],
                                                       node: &ThreadSafeLayoutNode) {
        let opt_boxes = mem::replace(opt_boxes, None);
        if opt_boxes.len() > 0 {
            self.flush_inline_boxes_to_flow_or_list(opt_boxes.to_vec(), flow, flow_list, node)
        }
    }

    fn build_block_flow_using_children_construction_result(&mut self,
                                                           flow: &mut ~Flow,
                                                           node: &ThreadSafeLayoutNode,
                                                           construction_result: ConstructionResult,
                                                           opt_boxes_for_inline_flow: &mut Option<~[Box]>,
                                                           abs_descendants: &mut Descendants,
                                                           fixed_descendants: &mut Descendants,
                                                           first_box: &mut bool) {
        match construction_result {
            NoConstructionResult => {}
            FlowConstructionResult(kid_flow, kid_abs_descendants, kid_fixed_descendants) => {
                // Strip ignorable whitespace from the start of this flow per CSS 2.1 §
                // 9.2.1.1.
                if *first_box {
                    strip_ignorable_whitespace_from_start(opt_boxes_for_inline_flow);
                    *first_box = false
                }

                // Flush any inline boxes that we were gathering up. This allows us to handle
                // {ib} splits.
                debug!("flushing {} inline box(es) to flow A",
                       opt_boxes_for_inline_flow.as_ref()
                                                .map_or(0, |boxes| boxes.len()));
                self.flush_inline_boxes_to_flow_if_necessary(opt_boxes_for_inline_flow,
                                                             flow,
                                                             node);
                flow.add_new_child(kid_flow);
                abs_descendants.push_descendants(kid_abs_descendants);
                fixed_descendants.push_descendants(kid_fixed_descendants);
            }
            ConstructionItemConstructionResult(InlineBoxesConstructionItem(
                    InlineBoxesConstructionResult {
                        splits: opt_splits,
                        boxes: boxes,
                        abs_descendants: kid_abs_descendants,
                        fixed_descendants: kid_fixed_descendants,
                    })) => {
                // Add any {ib} splits.
                match opt_splits {
                    None => {}
                    Some(splits) => {
                        for split in splits.move_iter() {
                            // Pull apart the {ib} split object and push its predecessor boxes
                            // onto the list.
                            let InlineBlockSplit {
                                predecessor_boxes: predecessor_boxes,
                                flow: kid_flow
                            } = split;
                            opt_boxes_for_inline_flow.push_all_move(predecessor_boxes);

                            // If this is the first box in flow, then strip ignorable
                            // whitespace per CSS 2.1 § 9.2.1.1.
                            if *first_box {
                                strip_ignorable_whitespace_from_start(
                                    opt_boxes_for_inline_flow);
                                *first_box = false
                            }

                            // Flush any inline boxes that we were gathering up.
                            debug!("flushing {} inline box(es) to flow A",
                                   opt_boxes_for_inline_flow.as_ref()
                                                            .map_or(0,
                                                                    |boxes| boxes.len()));
                            self.flush_inline_boxes_to_flow_if_necessary(
                                    opt_boxes_for_inline_flow,
                                    flow,
                                    node);

                            // Push the flow generated by the {ib} split onto our list of
                            // flows.
                            flow.add_new_child(kid_flow)
                        }
                    }
                }

                // Add the boxes to the list we're maintaining.
                opt_boxes_for_inline_flow.push_all_move(boxes);
                abs_descendants.push_descendants(kid_abs_descendants);
                fixed_descendants.push_descendants(kid_fixed_descendants);
            }
            ConstructionItemConstructionResult(WhitespaceConstructionItem(..)) => {
                // Nothing to do here.
            }
        }
        
    }

    /// Build block flow for current node using information from children nodes.
    ///
    /// Consume results from children and combine them, handling {ib} splits.
    /// Block flows and inline flows thus created will become the children of
    /// this block flow.
    /// Also, deal with the absolute and fixed descendants bubbled up by
    /// children nodes.
    fn build_flow_using_children(&mut self,
                                 mut flow: ~Flow,
                                 node: &ThreadSafeLayoutNode)
                                 -> ConstructionResult {
        // Gather up boxes for the inline flows we might need to create.
        let mut opt_boxes_for_inline_flow = None;
        let mut consecutive_siblings = ~[];
        let mut first_box = true;
        // List of absolute descendants, in tree order.
        let mut abs_descendants = Descendants::new();
<<<<<<< HEAD
        for kid in node.children() {
            match kid.swap_out_construction_result() {
                NoConstructionResult => {}
                FlowConstructionResult(kid_flow, kid_abs_descendants) => {
                    // If kid_flow is TableCaptionFlow, kid_flow should be added under
                    // TableWrapperFlow.
                    if flow.is_table() && kid_flow.is_table_caption() {
                        kid.set_flow_construction_result(FlowConstructionResult(
                                kid_flow,
                                Descendants::new()))
                    } else if flow.need_anonymous_flow(kid_flow) {
                        consecutive_siblings.push(kid_flow)
                    } else {
                        // Strip ignorable whitespace from the start of this flow per CSS 2.1 §
                        // 9.2.1.1.
                        if flow.is_table_kind() || first_box {
                            strip_ignorable_whitespace_from_start(&mut opt_boxes_for_inline_flow);
                            first_box = false
                        }

                        // Flush any inline boxes that we were gathering up. This allows us to handle
                        // {ib} splits.
                        debug!("flushing {} inline box(es) to flow A",
                                opt_boxes_for_inline_flow.as_ref()
                                .map_or(0, |boxes| boxes.len()));
                        self.flush_inline_boxes_to_flow_or_list_if_necessary(
                            &mut opt_boxes_for_inline_flow,
                            &mut flow,
                            &mut consecutive_siblings,
                            node);
                        if !consecutive_siblings.is_empty() {
                            self.generate_anonymous_missing_child(consecutive_siblings,
                                                                  &mut flow,
                                                                  node);
                            consecutive_siblings = ~[];
                        }
                        flow.add_new_child(kid_flow);
                    }
                    abs_descendants.push_descendants(kid_abs_descendants);
                }
                ConstructionItemConstructionResult(InlineBoxesConstructionItem(
                        InlineBoxesConstructionResult {
                            splits: opt_splits,
                            boxes: boxes,
                            abs_descendants: kid_abs_descendants,
                        })) => {
                    // Add any {ib} splits.
                    match opt_splits {
                        None => {}
                        Some(splits) => {
                            for split in splits.move_iter() {
                                // Pull apart the {ib} split object and push its predecessor boxes
                                // onto the list.
                                let InlineBlockSplit {
                                    predecessor_boxes: predecessor_boxes,
                                    flow: kid_flow
                                } = split;
                                opt_boxes_for_inline_flow.push_all_move(predecessor_boxes);

                                // If this is the first box in flow, then strip ignorable
                                // whitespace per CSS 2.1 § 9.2.1.1.
                                if first_box {
                                    strip_ignorable_whitespace_from_start(
                                        &mut opt_boxes_for_inline_flow);
                                    first_box = false
                                }

                                // Flush any inline boxes that we were gathering up.
                                debug!("flushing {} inline box(es) to flow A",
                                       opt_boxes_for_inline_flow.as_ref()
                                                                .map_or(0,
                                                                        |boxes| boxes.len()));
                                self.flush_inline_boxes_to_flow_or_list_if_necessary(
                                        &mut opt_boxes_for_inline_flow,
                                        &mut flow,
                                        &mut consecutive_siblings,
                                        node);

                                // Push the flow generated by the {ib} split onto our list of
                                // flows.
                                if flow.need_anonymous_flow(kid_flow) {
                                    consecutive_siblings.push(kid_flow)
                                } else {
                                    flow.add_new_child(kid_flow)
                                }
                            }
                        }
                    }

                    // Add the boxes to the list we're maintaining.
                    opt_boxes_for_inline_flow.push_all_move(boxes);
                    abs_descendants.push_descendants(kid_abs_descendants);
                }
                ConstructionItemConstructionResult(WhitespaceConstructionItem(..)) => {
                    // Nothing to do here.
                }
                ConstructionItemConstructionResult(TableColumnBoxConstructionItem(_)) => {
                    // TODO: Implement anonymous table objects for missing parents
                    // CSS 2.1 § 17.2.1, step 3-2
                }
            }
=======
        let mut fixed_descendants = Descendants::new();

        for kid in node.children() {
            if kid.get_element_type() != Normal {
                self.process(&kid);
            }            

            self.build_block_flow_using_children_construction_result(&mut flow, 
                                                                     node,
                                                                     kid.swap_out_construction_result(),
                                                                     &mut opt_boxes_for_inline_flow,
                                                                     &mut abs_descendants,
                                                                     &mut fixed_descendants,
                                                                     &mut first_box);
>>>>>>> 86fc0aaf
        }

        // Perform a final flush of any inline boxes that we were gathering up to handle {ib}
        // splits, after stripping ignorable whitespace.
        strip_ignorable_whitespace_from_end(&mut opt_boxes_for_inline_flow);
        self.flush_inline_boxes_to_flow_or_list_if_necessary(&mut opt_boxes_for_inline_flow,
                                                             &mut flow,
                                                             &mut consecutive_siblings,
                                                             node);
        if !consecutive_siblings.is_empty() {
            self.generate_anonymous_missing_child(consecutive_siblings, &mut flow, node);
        }

        // The flow is done.
        flow.finish(self.layout_context);
        let is_positioned = flow.as_block().is_positioned();
        let is_fixed_positioned = flow.as_block().is_fixed();
        let is_absolutely_positioned = flow.as_block().is_absolutely_positioned();
        if is_positioned {
            // This is the CB for all the absolute descendants.
            flow.set_abs_descendants(abs_descendants);
            abs_descendants = Descendants::new();

            if is_fixed_positioned || is_absolutely_positioned {
                // This is now the only absolute flow in the subtree which hasn't yet
                // reached its CB.
                abs_descendants.push(Rawlink::some(flow));
            }
        }
        FlowConstructionResult(flow, abs_descendants)
    }

    /// Builds a flow for a node with `display: block`. This yields a `BlockFlow` with possibly
    /// other `BlockFlow`s or `InlineFlow`s underneath it, depending on whether {ib} splits needed
    /// to happen.
    fn build_flow_for_block(&mut self, node: &ThreadSafeLayoutNode) -> ConstructionResult {
        let flow = ~BlockFlow::from_node(self, node) as ~Flow;
        self.build_flow_using_children(flow, node)
    }

    /// Builds the flow for a node with `float: {left|right}`. This yields a float `BlockFlow` with
    /// a `BlockFlow` underneath it.
    fn build_flow_for_floated_block(&mut self, node: &ThreadSafeLayoutNode, float_kind: FloatKind)
                                    -> ConstructionResult {
        let flow = ~BlockFlow::float_from_node(self, node, float_kind) as ~Flow;
        self.build_flow_using_children(flow, node)
    }

    /// Concatenates the boxes of kids, adding in our own borders/padding/margins if necessary.
    /// Returns the `InlineBoxesConstructionResult`, if any. There will be no
    /// `InlineBoxesConstructionResult` if this node consisted entirely of ignorable whitespace.
    fn build_boxes_for_nonreplaced_inline_content(&mut self, node: &ThreadSafeLayoutNode)
                                                  -> ConstructionResult {
        let mut opt_inline_block_splits = None;
        let mut opt_box_accumulator = None;
        let mut abs_descendants = Descendants::new();

        // Concatenate all the boxes of our kids, creating {ib} splits as necessary.
        for kid in node.children() {
            match kid.swap_out_construction_result() {
                NoConstructionResult => {}
                FlowConstructionResult(flow, kid_abs_descendants) => {
                    // {ib} split. Flush the accumulator to our new split and make a new
                    // accumulator to hold any subsequent boxes we come across.
                    let split = InlineBlockSplit {
                        predecessor_boxes: mem::replace(&mut opt_box_accumulator, None).to_vec(),
                        flow: flow,
                    };
                    opt_inline_block_splits.push(split);
                    abs_descendants.push_descendants(kid_abs_descendants);
                }
                ConstructionItemConstructionResult(InlineBoxesConstructionItem(
                        InlineBoxesConstructionResult {
                            splits: opt_splits,
                            boxes: boxes,
                            abs_descendants: kid_abs_descendants,
                        })) => {

                    // Bubble up {ib} splits.
                    match opt_splits {
                        None => {}
                        Some(splits) => {
                            for split in splits.move_iter() {
                                let InlineBlockSplit {
                                    predecessor_boxes: boxes,
                                    flow: kid_flow
                                } = split;
                                opt_box_accumulator.push_all_move(boxes);

                                let split = InlineBlockSplit {
                                    predecessor_boxes: mem::replace(&mut opt_box_accumulator,
                                                                     None).to_vec(),
                                    flow: kid_flow,
                                };
                                opt_inline_block_splits.push(split)
                            }
                        }
                    }

                    // Push residual boxes.
                    opt_box_accumulator.push_all_move(boxes);
                    abs_descendants.push_descendants(kid_abs_descendants);
                }
                ConstructionItemConstructionResult(WhitespaceConstructionItem(whitespace_node,
                                                                              whitespace_style))
                        => {
                    // Instantiate the whitespace box.
                    opt_box_accumulator.push(Box::from_opaque_node_and_style(
                            whitespace_node,
                            whitespace_style,
                            UnscannedTextBox(UnscannedTextBoxInfo::from_text(~" "))))
                }
                ConstructionItemConstructionResult(TableColumnBoxConstructionItem(_)) => {
                    // TODO: Implement anonymous table objects for missing parents
                    // CSS 2.1 § 17.2.1, step 3-2
                }
            }
        }

        // fill inline info
        match opt_inline_block_splits {
            Some(ref splits) => {
                match opt_box_accumulator {
                    Some(ref boxes) => {
                        // Both
                        let mut total: ~[&Box] = ~[];
                        for split in splits.iter() {
                            for box_ in split.predecessor_boxes.iter() {
                                total.push(box_);
                            }
                        }
                        for box_ in boxes.iter() {
                            total.push(box_);
                        }
                        self.set_inline_info_for_inline_child(total, node);

                    },
                    None => {
                        let mut total: ~[&Box] = ~[];
                        for split in splits.iter() {
                            for box_ in split.predecessor_boxes.iter() {
                                total.push(box_);
                            }
                        }
                        self.set_inline_info_for_inline_child(total, node);
                    }
                }
            },
            None => {
                match opt_box_accumulator {
                    Some(ref boxes) => {
                        let mut total: ~[&Box] = ~[];
                        for box_ in boxes.iter() {
                            total.push(box_);
                        }
                        self.set_inline_info_for_inline_child(total, node);
                    },
                    None => {}
                }
            }
        }

        // Finally, make a new construction result.
        if opt_inline_block_splits.len() > 0 || opt_box_accumulator.len() > 0
            || abs_descendants.len() > 0 {

            let construction_item = InlineBoxesConstructionItem(InlineBoxesConstructionResult {
                splits: opt_inline_block_splits,
                boxes: opt_box_accumulator.to_vec(),
                abs_descendants: abs_descendants,
            });
            ConstructionItemConstructionResult(construction_item)
        } else {
            NoConstructionResult
        }
    }

    // FIXME(pcwalton): Why does this function create a box only to throw it away???
    fn set_inline_info_for_inline_child(&mut self,
                                        boxes: &[&Box],
                                        parent_node: &ThreadSafeLayoutNode) {
        let parent_box = Box::new(self, parent_node, MainBoxKind);
        let font_style = parent_box.font_style();
        let font_group = self.font_context().get_resolved_font_for_style(&font_style);
        let (font_ascent,font_descent) = font_group.borrow().with_mut( |fg| {
            fg.fonts[0].borrow().with_mut( |font| {
                (font.metrics.ascent,font.metrics.descent)
            })
        });

        let boxes_len = boxes.len();
        parent_box.compute_borders(parent_box.style());

        // FIXME(pcwalton): I suspect that `Au(0)` is not correct for the containing block width.
        parent_box.compute_padding(parent_box.style(), Au(0));

        for (i, box_) in boxes.iter().enumerate() {
            if box_.inline_info.with( |data| data.is_none() ) {
                box_.inline_info.set(Some(InlineInfo::new()));
            }

            let mut border = parent_box.border.get();
            let mut padding = parent_box.padding.get();
            if i != 0 {
                border.left = Zero::zero();
                padding.left = Zero::zero()
            }
            if i != (boxes_len - 1) {
                border.right = Zero::zero();
                padding.right = Zero::zero()
            }

            let mut info = box_.inline_info.borrow_mut();
            match info.get() {
                &Some(ref mut info) => {
                    // TODO(ksh8281): Compute margins.
                    info.parent_info.push(InlineParentInfo {
                        padding: padding,
                        border: border,
                        margin: Zero::zero(),
                        style: parent_box.style.clone(),
                        font_ascent: font_ascent,
                        font_descent: font_descent,
                        node: OpaqueNodeMethods::from_thread_safe_layout_node(parent_node),
                    })
                },
                &None => {}
            }
        }
    }
    /// Creates an `InlineBoxesConstructionResult` for replaced content. Replaced content doesn't
    /// render its children, so this just nukes a child's boxes and creates a `Box`.
    fn build_boxes_for_replaced_inline_content(&mut self, node: &ThreadSafeLayoutNode)
                                               -> ConstructionResult {
        for kid in node.children() {
            kid.set_flow_construction_result(NoConstructionResult)
        }

        // If this node is ignorable whitespace, bail out now.
        //
        // FIXME(pcwalton): Don't do this if there's padding or borders.
        if node.is_ignorable_whitespace() {
            let opaque_node = OpaqueNodeMethods::from_thread_safe_layout_node(node);
            return ConstructionItemConstructionResult(WhitespaceConstructionItem(
                opaque_node,
                node.style().clone()))
        }

        let mut opt_box_accumulator = None;
        opt_box_accumulator.push(Box::new(self, node, MainBoxKind));

        let construction_item = InlineBoxesConstructionItem(InlineBoxesConstructionResult {
            splits: None,
            boxes: opt_box_accumulator.to_vec(),
            abs_descendants: Descendants::new(),
        });
        ConstructionItemConstructionResult(construction_item)
    }

    /// Builds one or more boxes for a node with `display: inline`. This yields an
    /// `InlineBoxesConstructionResult`.
    fn build_boxes_for_inline(&mut self, node: &ThreadSafeLayoutNode) -> ConstructionResult {
        // Is this node replaced content?
        if !node.is_replaced_content() {
            // Go to a path that concatenates our kids' boxes.
            self.build_boxes_for_nonreplaced_inline_content(node)
        } else {
            // Otherwise, just nuke our kids' boxes, create our box if any, and be done with it.
            self.build_boxes_for_replaced_inline_content(node)
        }
    }

    /// TableCaptionFlow is populated underneath TableWrapperFlow
    fn place_table_caption_under_table_wrapper(&mut self,
                                               table_wrapper_flow: &mut ~Flow,
                                               node: &ThreadSafeLayoutNode) {
        for kid in node.children() {
            match kid.swap_out_construction_result() {
                NoConstructionResult | ConstructionItemConstructionResult(_) => {}
                FlowConstructionResult(kid_flow, _) => {
                    // Only kid flows with table-caption are matched here.
                    assert!(kid_flow.is_table_caption());
                    table_wrapper_flow.add_new_child(kid_flow);
                }
            }
        }
    }

    /// Generates an anonymous table flow according to CSS 2.1 § 17.2.1, step 2.
    /// If necessary, generate recursively another anonymous table flow.
    fn generate_anonymous_missing_child(&mut self, child_flows: ~[~Flow],
                                        flow: &mut ~Flow, node: &ThreadSafeLayoutNode) {
        let mut anonymous_flow = flow.generate_missing_child_flow(node);
        let mut consecutive_siblings = ~[];
        for kid_flow in child_flows.move_iter() {
            if anonymous_flow.need_anonymous_flow(kid_flow) {
                consecutive_siblings.push(kid_flow);
                continue;
            }
            if !consecutive_siblings.is_empty() {
                self.generate_anonymous_missing_child(consecutive_siblings, &mut anonymous_flow, node);
                consecutive_siblings = ~[];
            }
            anonymous_flow.add_new_child(kid_flow);
        }
        if !consecutive_siblings.is_empty() {
            self.generate_anonymous_missing_child(consecutive_siblings, &mut anonymous_flow, node);
        }
        // The flow is done.
        anonymous_flow.finish(self.layout_context);
        flow.add_new_child(anonymous_flow);
    }

    /// Builds a flow for a node with `display: table`. This yields a `TableWrapperFlow` with possibly
    /// other `TableCaptionFlow`s or `TableFlow`s underneath it.
    fn build_flow_for_table_wrapper(&mut self, node: &ThreadSafeLayoutNode) -> ConstructionResult {
        let box_ = Box::new_from_specific_info(node, TableWrapperBox);
        let mut wrapper_flow = ~TableWrapperFlow::from_node_and_box(node, box_) as ~Flow;

        let table_box_ = Box::new_from_specific_info(node, TableBox);
        let table_flow = ~TableFlow::from_node_and_box(node, table_box_) as ~Flow;

        // We first populate the TableFlow with other flows than TableCaptionFlow.
        // We then populate the TableWrapperFlow with TableCaptionFlow, and attach
        // the TableFlow to the TableWrapperFlow
        let construction_result = self.build_flow_using_children(table_flow, node);
        self.place_table_caption_under_table_wrapper(&mut wrapper_flow, node);

        let mut abs_descendants = Descendants::new();
        let mut fixed_descendants = Descendants::new();

        // NOTE: The order of captions and table are not the same order as in the DOM tree.
        // All caption blocks are placed before the table flow
        match construction_result {
            FlowConstructionResult(table_flow, table_abs_descendants) => {
                wrapper_flow.add_new_child(table_flow);
                abs_descendants.push_descendants(table_abs_descendants);
            }
            _ => {}
        }

        // The flow is done.
        wrapper_flow.finish(self.layout_context);
        let is_positioned = wrapper_flow.as_block().is_positioned();
        let is_fixed_positioned = wrapper_flow.as_block().is_fixed();
        let is_absolutely_positioned = wrapper_flow.as_block().is_absolutely_positioned();
        if is_positioned {
            // This is the CB for all the absolute descendants.
            wrapper_flow.set_abs_descendants(abs_descendants);
            abs_descendants = Descendants::new();

            if is_fixed_positioned {
                // Send itself along with the other fixed descendants.
                fixed_descendants.push(Rawlink::some(wrapper_flow));
            } else if is_absolutely_positioned {
                // This is now the only absolute flow in the subtree which hasn't yet
                // reached its CB.
                abs_descendants.push(Rawlink::some(wrapper_flow));
            }
        }
        FlowConstructionResult(wrapper_flow, abs_descendants)
    }

    /// Builds a flow for a node with `display: table-caption`. This yields a `TableCaptionFlow`
    /// with possibly other `BlockFlow`s or `InlineFlow`s underneath it.
    fn build_flow_for_table_caption(&mut self, node: &ThreadSafeLayoutNode) -> ConstructionResult {
        let flow = ~TableCaptionFlow::from_node(self, node) as ~Flow;
        self.build_flow_using_children(flow, node)
    }

    /// Builds a flow for a node with `display: table-row-group`. This yields a `TableRowGroupFlow`
    /// with possibly other `TableRowFlow`s underneath it.
    fn build_flow_for_table_rowgroup(&mut self, node: &ThreadSafeLayoutNode) -> ConstructionResult {
        let box_ = Box::new_from_specific_info(node, TableRowBox);
        let flow = ~TableRowGroupFlow::from_node_and_box(node, box_) as ~Flow;
        self.build_flow_using_children(flow, node)
    }

    /// Builds a flow for a node with `display: table-row`. This yields a `TableRowFlow` with
    /// possibly other `TableCellFlow`s underneath it.
    fn build_flow_for_table_row(&mut self, node: &ThreadSafeLayoutNode) -> ConstructionResult {
        let box_ = Box::new_from_specific_info(node, TableRowBox);
        let flow = ~TableRowFlow::from_node_and_box(node, box_) as ~Flow;
        self.build_flow_using_children(flow, node)
    }

    /// Builds a flow for a node with `display: table-cell`. This yields a `TableCellFlow` with
    /// possibly other `BlockFlow`s or `InlineFlow`s underneath it.
    fn build_flow_for_table_cell(&mut self, node: &ThreadSafeLayoutNode) -> ConstructionResult {
        let box_ = Box::new_from_specific_info(node, TableCellBox);
        let flow = ~TableCellFlow::from_node_and_box(node, box_) as ~Flow;
        self.build_flow_using_children(flow, node)
    }

    /// Creates a box for a node with `display: table-column`.
    fn build_boxes_for_table_column(&mut self, node: &ThreadSafeLayoutNode) -> ConstructionResult {
        // CSS 2.1 § 17.2.1. Treat all child boxes of a `table-column` as `display: none`.
        for kid in node.children() {
            kid.set_flow_construction_result(NoConstructionResult)
        }

        let specific = TableColumnBox(TableColumnBoxInfo::new(node));
        let construction_item = TableColumnBoxConstructionItem(
            Box::new_from_specific_info(node, specific)
        );
        ConstructionItemConstructionResult(construction_item)
    }

    /// Builds a flow for a node with `display: table-column-group`.
    /// This yields a `TableColGroupFlow`.
    fn build_flow_for_table_colgroup(&mut self, node: &ThreadSafeLayoutNode) -> ConstructionResult {
        let box_ = Box::new_from_specific_info(node,
                                               TableColumnBox(TableColumnBoxInfo::new(node)));
        let mut col_boxes = ~[];
        for kid in node.children() {
            // CSS 2.1 § 17.2.1. Treat all non-column child boxes of `table-column-group`
            // as `display: none`.
            match kid.swap_out_construction_result() {
                ConstructionItemConstructionResult(TableColumnBoxConstructionItem(box_)) => {
                    col_boxes.push(box_);
                }
                _ => {}
            }
        }
        if col_boxes.is_empty() {
            debug!("add TableColumnBox for empty colgroup");
            let specific = TableColumnBox(TableColumnBoxInfo::new(node));
            col_boxes.push( Box::new_from_specific_info(node, specific) );
        }
        let mut flow = ~TableColGroupFlow::from_node_and_boxes(node, box_, col_boxes) as ~Flow;
        flow.finish(self.layout_context);

        FlowConstructionResult(flow, Descendants::new())
    }
}

impl<'a> PostorderNodeMutTraversal for FlowConstructor<'a> {
    // Construct Flow based on 'display', 'position', and 'float' values.
    //
    // CSS 2.1 Section 9.7
    //
    // TODO: This should actually consult the table in that section to get the
    // final computed value for 'display'.
    //
    // `#[inline(always)]` because this is always called from the traversal function and for some
    // reason LLVM's inlining heuristics go awry here.
    #[inline(always)]
    fn process(&mut self, node: &ThreadSafeLayoutNode) -> bool {
        // Get the `display` property for this node, and determine whether this node is floated.
        let (display, float, positioning) = match node.type_id() {
            ElementNodeTypeId(HTMLPseudoElementTypeId) => {
                let style = node.style().get();
                (display::inline, style.Box.get().float, style.Box.get().position)
            }
            ElementNodeTypeId(_) => {
                let style = node.style().get();
                (style.Box.get().display, style.Box.get().float, style.Box.get().position)
            }
            TextNodeTypeId => (display::inline, float::none, position::static_),
            CommentNodeTypeId |
            DoctypeNodeTypeId |
            DocumentFragmentNodeTypeId |
            DocumentNodeTypeId |
            ProcessingInstructionNodeTypeId => (display::none, float::none, position::static_),
        };

        debug!("building flow for node: {:?} {:?}", display, float);

        // Switch on display and floatedness.
        match (display, float, positioning) {
            // `display: none` contributes no flow construction result. Nuke the flow construction
            // results of children.
            (display::none, _, _) => {
                for child in node.children() {
                    let mut old_result = child.swap_out_construction_result();
                    old_result.destroy()
                }
            }

            // Table items contribute table flow construction results.
            (display::table, _, _) => {
                let construction_result = self.build_flow_for_table_wrapper(node);
                node.set_flow_construction_result(construction_result)
            }

            // Absolutely positioned elements will have computed value of
            // `float` as 'none' and `display` as per the table.
            // Currently, for original `display` value of 'inline', the new
            // `display` value is 'block'.
            (_, _, position::absolute) | (_, _, position::fixed) => {
                node.set_flow_construction_result(self.build_flow_for_block(node))
            }

            // Inline items contribute inline box construction results.
            (display::inline, float::none, _) => {
                let construction_result = self.build_boxes_for_inline(node);
                node.set_flow_construction_result(construction_result)
            }

            // Table items contribute table flow construction results.
            (display::table_caption, _, _) => {
                let construction_result = self.build_flow_for_table_caption(node);
                node.set_flow_construction_result(construction_result)
            }

            // Table items contribute table flow construction results.
            (display::table_column_group, _, _) => {
                let construction_result = self.build_flow_for_table_colgroup(node);
                node.set_flow_construction_result(construction_result)
            }

            // Table items contribute table flow construction results.
            (display::table_column, _, _) => {
                let construction_result = self.build_boxes_for_table_column(node);
                node.set_flow_construction_result(construction_result)
            }

            // Table items contribute table flow construction results.
            (display::table_row_group, _, _) | (display::table_header_group, _, _) |
            (display::table_footer_group, _, _) => {
                let construction_result = self.build_flow_for_table_rowgroup(node);
                node.set_flow_construction_result(construction_result)
            }

            // Table items contribute table flow construction results.
            (display::table_row, _, _) => {
                let construction_result = self.build_flow_for_table_row(node);
                node.set_flow_construction_result(construction_result)
            }

            // Table items contribute table flow construction results.
            (display::table_cell, _, _) => {
                let construction_result = self.build_flow_for_table_cell(node);
                node.set_flow_construction_result(construction_result)
            }

            // Block flows that are not floated contribute block flow construction results.
            //
            // TODO(pcwalton): Make this only trigger for blocks and handle the other `display`
            // properties separately.

            (_, float::none, _) => {
                node.set_flow_construction_result(self.build_flow_for_block(node))
            }

            // Floated flows contribute float flow construction results.
            (_, float_value, _) => {
                let float_kind = FloatKind::from_property(float_value);
                node.set_flow_construction_result(
                    self.build_flow_for_floated_block(node, float_kind))
            }
        }

        true
    }
}

/// A utility trait with some useful methods for node queries.
trait NodeUtils {
    /// Returns true if this node doesn't render its kids and false otherwise.
    fn is_replaced_content(&self) -> bool;

    /// Returns true if this node is ignorable whitespace.
    fn is_ignorable_whitespace(&self) -> bool;

    /// Sets the construction result of a flow.
    fn set_flow_construction_result(&self, result: ConstructionResult);

    /// Replaces the flow construction result in a node with `NoConstructionResult` and returns the
    /// old value.
    fn swap_out_construction_result(&self) -> ConstructionResult;
}

impl<'ln> NodeUtils for ThreadSafeLayoutNode<'ln> {
    fn is_replaced_content(&self) -> bool {
        match self.type_id() {
            TextNodeTypeId |
            ProcessingInstructionNodeTypeId |
            CommentNodeTypeId |
            DoctypeNodeTypeId |
            DocumentFragmentNodeTypeId |
            DocumentNodeTypeId |
            ElementNodeTypeId(HTMLPseudoElementTypeId) |
            ElementNodeTypeId(HTMLImageElementTypeId) => true,
            ElementNodeTypeId(HTMLObjectElementTypeId) => self.has_object_data(),
            ElementNodeTypeId(_) => false,
        }
    }

    fn is_ignorable_whitespace(&self) -> bool {
        match self.type_id() {
            TextNodeTypeId => {
                unsafe {
                    let text: JS<Text> = TextCast::to(self.get_jsmanaged()).unwrap();
                    if !is_whitespace(text.get().characterdata.data) {
                        return false
                    }

                    // NB: See the rules for `white-space` here:
                    //
                    //    http://www.w3.org/TR/CSS21/text.html#propdef-white-space
                    //
                    // If you implement other values for this property, you will almost certainly
                    // want to update this check.
                    match self.style().get().InheritedText.get().white_space {
                        white_space::normal => true,
                        _ => false,
                    }
                }
            }
            _ => false
        }
    }

    #[inline(always)]
    fn set_flow_construction_result(&self, result: ConstructionResult) {
        let mut layout_data_ref = self.mutate_layout_data();
        match *layout_data_ref.get() {
            Some(ref mut layout_data) =>{
                match self.get_element_type() {
                    Before | BeforeBlock => {
                        layout_data.data.before_flow_construction_result = result
                    },
                    After | AfterBlock => {
                        layout_data.data.after_flow_construction_result = result
                    },
                    Normal => layout_data.data.flow_construction_result = result,
                }
            },
            None => fail!("no layout data"),
        }
    }

    #[inline(always)]
    fn swap_out_construction_result(&self) -> ConstructionResult {
        let mut layout_data_ref = self.mutate_layout_data();
        match *layout_data_ref.get() {
            Some(ref mut layout_data) => {
                match self.get_element_type() {
                    Before | BeforeBlock => {
                        return mem::replace(&mut layout_data.data.before_flow_construction_result, NoConstructionResult)
                    },
                    After | AfterBlock => {
                        return mem::replace(&mut layout_data.data.after_flow_construction_result, NoConstructionResult)
                    },
                    Normal => { return mem::replace(&mut layout_data.data.flow_construction_result, NoConstructionResult) },
                }               
            }
            None => fail!("no layout data"),
        }
    }
}

/// Methods for interacting with HTMLObjectElement nodes
trait ObjectElement {
    /// Returns None if this node is not matching attributes.
    fn get_type_and_data(&self) -> (Option<&'static str>, Option<&'static str>);

    /// Returns true if this node has object data that is correct uri.
    fn has_object_data(&self) -> bool;

    /// Returns the "data" attribute value parsed as a URL
    fn get_object_data(&self, base_url: &Url) -> Option<Url>;
}

impl<'ln> ObjectElement for ThreadSafeLayoutNode<'ln> {
    fn get_type_and_data(&self) -> (Option<&'static str>, Option<&'static str>) {
        let elem = self.as_element();
        (elem.get_attr(&namespace::Null, "type"), elem.get_attr(&namespace::Null, "data"))
    }

    fn has_object_data(&self) -> bool {
        match self.get_type_and_data() {
            (None, Some(uri)) => is_image_data(uri),
            _ => false
        }
    }

    fn get_object_data(&self, base_url: &Url) -> Option<Url> {
        match self.get_type_and_data() {
            (None, Some(uri)) if is_image_data(uri) => Some(parse_url(uri, Some(base_url.clone()))),
            _ => None
        }
    }
}

/// Strips ignorable whitespace from the start of a list of boxes.
fn strip_ignorable_whitespace_from_start(opt_boxes: &mut Option<~[Box]>) {
    match mem::replace(opt_boxes, None) {
        None => return,
        Some(boxes) => {
            // FIXME(pcwalton): This is slow because vector shift is broken. :(
            let mut found_nonwhitespace = false;
            let mut result = ~[];
            let mut last_removed_box: Option<Box> = None;
            for box_ in boxes.move_iter() {
                if !found_nonwhitespace && box_.is_whitespace_only() {
                    debug!("stripping ignorable whitespace from start");
                    last_removed_box = Some(box_);
                    continue
                }

                found_nonwhitespace = true;
                match last_removed_box {
                    Some(ref last_removed_box) => {
                        box_.merge_noncontent_inline_left(last_removed_box);
                    },
                    None => {}
                }
                last_removed_box = None;
                result.push(box_)
            }

            *opt_boxes = Some(result)
        }
    }
}

/// Strips ignorable whitespace from the end of a list of boxes.
fn strip_ignorable_whitespace_from_end(opt_boxes: &mut Option<~[Box]>) {
    match *opt_boxes {
        None => {}
        Some(ref mut boxes) => {
            while boxes.len() > 0 && boxes.last().get_ref().is_whitespace_only() {
                debug!("stripping ignorable whitespace from end");
                let box_ = boxes.pop().unwrap();
                if boxes.len() > 0 {
                    boxes[boxes.len() - 1].merge_noncontent_inline_right(&box_);
                }
            }
        }
    }
    if opt_boxes.len() == 0 {
        *opt_boxes = None
    }
}<|MERGE_RESOLUTION|>--- conflicted
+++ resolved
@@ -44,39 +44,30 @@
 use layout::wrapper::{PostorderNodeMutTraversal, TLayoutNode, ThreadSafeLayoutNode};
 use layout::wrapper::{Before, BeforeBlock, After, AfterBlock, Normal};
 
+use extra::url::Url;
 use gfx::display_list::OpaqueNode;
 use gfx::font_context::FontContext;
 use script::dom::bindings::codegen::InheritTypes::TextCast;
 use script::dom::bindings::js::JS;
-<<<<<<< HEAD
 use script::dom::element::{HTMLIFrameElementTypeId, HTMLImageElementTypeId};
-use script::dom::element::{HTMLObjectElementTypeId, HTMLTableElementTypeId};
+use script::dom::element::{HTMLObjectElementTypeId, HTMLPseudoElementTypeId};
 use script::dom::element::{HTMLTableColElementTypeId, HTMLTableDataCellElementTypeId};
-use script::dom::element::{HTMLTableHeaderCellElementTypeId, HTMLTableRowElementTypeId};
-use script::dom::element::{HTMLTableSectionElementTypeId};
-=======
-use script::dom::element::{HTMLIFrameElementTypeId, HTMLImageElementTypeId, HTMLObjectElementTypeId, HTMLPseudoElementTypeId};
->>>>>>> 86fc0aaf
+use script::dom::element::{HTMLTableElementTypeId, HTMLTableHeaderCellElementTypeId};
+use script::dom::element::{HTMLTableRowElementTypeId, HTMLTableSectionElementTypeId};
 use script::dom::node::{CommentNodeTypeId, DoctypeNodeTypeId, DocumentFragmentNodeTypeId};
 use script::dom::node::{DocumentNodeTypeId, ElementNodeTypeId, ProcessingInstructionNodeTypeId};
 use script::dom::node::{TextNodeTypeId};
 use script::dom::text::Text;
-use style::computed_values::{display, position, float, white_space};
-use style::ComputedValues;
-<<<<<<< HEAD
 use servo_util::geometry::Au;
-=======
-
->>>>>>> 86fc0aaf
 use servo_util::namespace;
 use servo_util::smallvec::SmallVec;
 use servo_util::str::is_whitespace;
 use servo_util::url::{is_image_data, parse_url};
-
-use extra::url::Url;
-use sync::Arc;
 use std::mem;
 use std::num::Zero;
+use style::ComputedValues;
+use style::computed_values::{display, position, float, white_space};
+use sync::Arc;
 
 /// The results of flow construction for a DOM node.
 pub enum ConstructionResult {
@@ -315,7 +306,6 @@
                 let data = node.get_object_data(&self.layout_context.url);
                 self.build_box_info_for_image(node, data)
             }
-<<<<<<< HEAD
             ElementNodeTypeId(HTMLTableElementTypeId) => TableWrapperBox,
             ElementNodeTypeId(HTMLTableColElementTypeId) => {
                 TableColumnBox(TableColumnBoxInfo::new(node))
@@ -324,9 +314,7 @@
             ElementNodeTypeId(HTMLTableHeaderCellElementTypeId) => TableCellBox,
             ElementNodeTypeId(HTMLTableRowElementTypeId) |
             ElementNodeTypeId(HTMLTableSectionElementTypeId) => TableRowBox,
-=======
             ElementNodeTypeId(HTMLPseudoElementTypeId) |
->>>>>>> 86fc0aaf
             TextNodeTypeId => UnscannedTextBox(UnscannedTextBoxInfo::new(node)),
             _ => GenericBox,
         }
@@ -377,11 +365,10 @@
                                                            construction_result: ConstructionResult,
                                                            opt_boxes_for_inline_flow: &mut Option<~[Box]>,
                                                            abs_descendants: &mut Descendants,
-                                                           fixed_descendants: &mut Descendants,
                                                            first_box: &mut bool) {
         match construction_result {
             NoConstructionResult => {}
-            FlowConstructionResult(kid_flow, kid_abs_descendants, kid_fixed_descendants) => {
+            FlowConstructionResult(kid_flow, kid_abs_descendants) => {
                 // Strip ignorable whitespace from the start of this flow per CSS 2.1 §
                 // 9.2.1.1.
                 if *first_box {
@@ -399,7 +386,6 @@
                                                              node);
                 flow.add_new_child(kid_flow);
                 abs_descendants.push_descendants(kid_abs_descendants);
-                fixed_descendants.push_descendants(kid_fixed_descendants);
             }
             ConstructionItemConstructionResult(InlineBoxesConstructionItem(
                     InlineBoxesConstructionResult {
@@ -449,7 +435,6 @@
                 // Add the boxes to the list we're maintaining.
                 opt_boxes_for_inline_flow.push_all_move(boxes);
                 abs_descendants.push_descendants(kid_abs_descendants);
-                fixed_descendants.push_descendants(kid_fixed_descendants);
             }
             ConstructionItemConstructionResult(WhitespaceConstructionItem(..)) => {
                 // Nothing to do here.
@@ -473,126 +458,21 @@
         let mut opt_boxes_for_inline_flow = None;
         let mut consecutive_siblings = ~[];
         let mut first_box = true;
+
         // List of absolute descendants, in tree order.
         let mut abs_descendants = Descendants::new();
-<<<<<<< HEAD
-        for kid in node.children() {
-            match kid.swap_out_construction_result() {
-                NoConstructionResult => {}
-                FlowConstructionResult(kid_flow, kid_abs_descendants) => {
-                    // If kid_flow is TableCaptionFlow, kid_flow should be added under
-                    // TableWrapperFlow.
-                    if flow.is_table() && kid_flow.is_table_caption() {
-                        kid.set_flow_construction_result(FlowConstructionResult(
-                                kid_flow,
-                                Descendants::new()))
-                    } else if flow.need_anonymous_flow(kid_flow) {
-                        consecutive_siblings.push(kid_flow)
-                    } else {
-                        // Strip ignorable whitespace from the start of this flow per CSS 2.1 §
-                        // 9.2.1.1.
-                        if flow.is_table_kind() || first_box {
-                            strip_ignorable_whitespace_from_start(&mut opt_boxes_for_inline_flow);
-                            first_box = false
-                        }
-
-                        // Flush any inline boxes that we were gathering up. This allows us to handle
-                        // {ib} splits.
-                        debug!("flushing {} inline box(es) to flow A",
-                                opt_boxes_for_inline_flow.as_ref()
-                                .map_or(0, |boxes| boxes.len()));
-                        self.flush_inline_boxes_to_flow_or_list_if_necessary(
-                            &mut opt_boxes_for_inline_flow,
-                            &mut flow,
-                            &mut consecutive_siblings,
-                            node);
-                        if !consecutive_siblings.is_empty() {
-                            self.generate_anonymous_missing_child(consecutive_siblings,
-                                                                  &mut flow,
-                                                                  node);
-                            consecutive_siblings = ~[];
-                        }
-                        flow.add_new_child(kid_flow);
-                    }
-                    abs_descendants.push_descendants(kid_abs_descendants);
-                }
-                ConstructionItemConstructionResult(InlineBoxesConstructionItem(
-                        InlineBoxesConstructionResult {
-                            splits: opt_splits,
-                            boxes: boxes,
-                            abs_descendants: kid_abs_descendants,
-                        })) => {
-                    // Add any {ib} splits.
-                    match opt_splits {
-                        None => {}
-                        Some(splits) => {
-                            for split in splits.move_iter() {
-                                // Pull apart the {ib} split object and push its predecessor boxes
-                                // onto the list.
-                                let InlineBlockSplit {
-                                    predecessor_boxes: predecessor_boxes,
-                                    flow: kid_flow
-                                } = split;
-                                opt_boxes_for_inline_flow.push_all_move(predecessor_boxes);
-
-                                // If this is the first box in flow, then strip ignorable
-                                // whitespace per CSS 2.1 § 9.2.1.1.
-                                if first_box {
-                                    strip_ignorable_whitespace_from_start(
-                                        &mut opt_boxes_for_inline_flow);
-                                    first_box = false
-                                }
-
-                                // Flush any inline boxes that we were gathering up.
-                                debug!("flushing {} inline box(es) to flow A",
-                                       opt_boxes_for_inline_flow.as_ref()
-                                                                .map_or(0,
-                                                                        |boxes| boxes.len()));
-                                self.flush_inline_boxes_to_flow_or_list_if_necessary(
-                                        &mut opt_boxes_for_inline_flow,
-                                        &mut flow,
-                                        &mut consecutive_siblings,
-                                        node);
-
-                                // Push the flow generated by the {ib} split onto our list of
-                                // flows.
-                                if flow.need_anonymous_flow(kid_flow) {
-                                    consecutive_siblings.push(kid_flow)
-                                } else {
-                                    flow.add_new_child(kid_flow)
-                                }
-                            }
-                        }
-                    }
-
-                    // Add the boxes to the list we're maintaining.
-                    opt_boxes_for_inline_flow.push_all_move(boxes);
-                    abs_descendants.push_descendants(kid_abs_descendants);
-                }
-                ConstructionItemConstructionResult(WhitespaceConstructionItem(..)) => {
-                    // Nothing to do here.
-                }
-                ConstructionItemConstructionResult(TableColumnBoxConstructionItem(_)) => {
-                    // TODO: Implement anonymous table objects for missing parents
-                    // CSS 2.1 § 17.2.1, step 3-2
-                }
-            }
-=======
-        let mut fixed_descendants = Descendants::new();
-
         for kid in node.children() {
             if kid.get_element_type() != Normal {
                 self.process(&kid);
             }            
 
-            self.build_block_flow_using_children_construction_result(&mut flow, 
-                                                                     node,
-                                                                     kid.swap_out_construction_result(),
-                                                                     &mut opt_boxes_for_inline_flow,
-                                                                     &mut abs_descendants,
-                                                                     &mut fixed_descendants,
-                                                                     &mut first_box);
->>>>>>> 86fc0aaf
+            self.build_block_flow_using_children_construction_result(
+                &mut flow, 
+                node,
+                kid.swap_out_construction_result(),
+                &mut opt_boxes_for_inline_flow,
+                &mut abs_descendants,
+                &mut first_box);
         }
 
         // Perform a final flush of any inline boxes that we were gathering up to handle {ib}
